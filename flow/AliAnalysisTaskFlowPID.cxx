/**************************************************************************
/**************************************************************************
 * Copyright(c) 1998-1999, ALICE Experiment at CERN, All rights reserved. *
 *                                                                        *
 * Author: The ALICE Off-line Project.                                    *
 * Contributors are mentioned in the code where appropriate.              *
 *                                                                        *
 * Permission to use, copy, modify and distribute this software and its   *
 * documentation strictly for non-commercial purposes is hereby granted   *
 * without fee, provided that the above copyright notice appears in all   *
 * copies and that both the copyright notice and this permission notice   *
 * appear in the supporting documentation. The authors make no claims     *
 * about the suitability of this software for any purpose. It is          *
 * provided "as is" without express or implied warranty.                  *
 **************************************************************************/

/* AliAnaysisTaskFlowPID
 *
 * analysis task for flow study of PID particles
 * Note: So far implemented only for AOD analysis!
 *
 * Author: Vojtech Pacik (vojtech.pacik@cern.ch), NBI, 2016
 */
#include <TDatabasePDG.h>
#include <TPDGCode.h>


#include "TChain.h"
#include "TH1D.h"
#include "TH3D.h"
#include "TProfile.h"
#include "TProfile2D.h"
#include "TList.h"
#include "AliAODEvent.h"
#include "AliESDEvent.h"
#include "AliAODTrack.h"
#include "AliAODv0.h"
#include "AliVTrack.h"
#include "TComplex.h"

#include "AliAnalysisTask.h"
#include "AliAnalysisManager.h"
#include "AliAODInputHandler.h"
#include "AliMultSelection.h"
#include "AliPIDResponse.h"
#include "AliAnalysisTaskFlowPID.h"
#include "AliLog.h" 
class AliAnalysisTaskFlowPID;    

ClassImp(AliAnalysisTaskFlowPID) // classimp: necessary for root

//Double_t AliAnalysisTaskFlowPID::fPtBinEdges[] = {0.2, 0.4, 0.6, 0.8, 1.0, 1.25, 1.5, 1.75, 2.0, 2.5, 3.0, 3.5, 4.0}; // You, Katarina binning
Double_t AliAnalysisTaskFlowPID::fPtBinEdges[] = {0.6, 0.8, 1.0, 1.2, 1.4, 1.6, 1.8, 2.0, 2.2, 2.4, 2.6}; // PID flow v2 JHEP paper
Double_t AliAnalysisTaskFlowPID::fCentBinEdges[] = {0.,5.,10.,20.,30.,40.,50.,60.,70.,80.};
Double_t AliAnalysisTaskFlowPID::fMinvFlowBinEdgesK0s[] = {0.4,0.42,0.44,0.46,0.48,0.49,0.5,0.51,0.52,0.54,0.56,0.58,0.6};
Double_t AliAnalysisTaskFlowPID::fMinvFlowBinEdgesLambda[] = {1.08,1.09,1.10,1.105,1.11,1.115,1.12,1.13,1.14,1.15,1.16};

AliAnalysisTaskFlowPID::AliAnalysisTaskFlowPID() : AliAnalysisTaskSE(), 
  fAOD(0),
  fPIDResponse(0),
  fTrack(0),
  fTrackPt(0),
  fTrackEta(0),
  fTrackPhi(0),
  fNumV0s(0),
  fV0(0),
  fV0candK0s(0),
  fV0candLambda(0),
  fV0candALambda(0),
  fV0MinMassK0s(fMinvFlowBinEdgesK0s[0]),
  fV0MaxMassK0s(fMinvFlowBinEdgesK0s[fNumMinvFlowBinsK0s]),
  fV0MinMassLambda(fMinvFlowBinEdgesLambda[0]),
  fV0MaxMassLambda(fMinvFlowBinEdgesLambda[fNumMinvFlowBinsLambda]),
  fCentBinIndex(0),
  fCentPercentile(0),
  fPtBinIndex(0),
  fMinvFlowBinIndex(0),
  fQvec2(0),
  fQvec3(0),
  fQvec4(0),
  fQvec5(0),
  fQvec2Gap00P(0),
  fQvec2Gap04P(0),
  fQvec2Gap08P(0),
  fQvec2Gap09P(0),
  fQvec2Gap10P(0),
  fQvec2Gap00N(0),
  fQvec2Gap04N(0),
  fQvec2Gap08N(0),
  fQvec2Gap09N(0),
  fQvec2Gap10N(0),

  fOutList(0),
  fOutListV0s(0),
  fOutListQA(0),

  fAODAnalysis(kTRUE),
  fPbPb(kTRUE),
  fLHC10h(kTRUE),
  fCentFlag(0),
  fPVtxCutZ(0.),
  fTrackEtaMax(0),
  fTrackPtMax(0),
  fTrackPtMin(0),
  fNumTPCclsMin(0),
  fTrackFilterBit(0),
  fDiffFlow(0),
  fPID(0),  
  fCutV0onFly(kFALSE),
  fCutV0rejectKinks(kFALSE),
  fCutV0refitTPC(kTRUE),
  fCutV0MinCPALambda(0.),
  fCutV0MinCPAK0s(0.),
  fCutV0MinDCAtoPV(0.),
  fCutV0MaxDCAtoPV(0.),
  fCutV0MaxDCADaughters(0.),
  fCutV0MinDecayRadius(0.),
  fCutV0MaxDecayRadius(0.),
  fCutV0DaughterPtMin(0.),
<<<<<<< HEAD
  fCutV0DaughterEtaMax(0.8),
  fCutV0MotherEtaMax(0.8),
  fCutV0MotherRapMax(0.0),
  fCutV0NumTauK0sMax(3.),
  fCutV0NumTauLambdaMax(3.),
  fCutV0K0sArmenterosAlphaMin(0.),
=======
  fCutV0DaughterEtaMax(0.),
  fCutV0MotherEtaMax(0.),
  fCutV0MotherRapMax(0.),
  fCutV0NumTauK0sMax(0.),
  fCutV0NumTauLambdaMax(0.),
>>>>>>> ebce6a3c
  fCutV0ProtonNumSigmaMax(0),

  fEventCounter(0),
  fV0sMult(0),
  fV0sInvMassK0sGap00(0),
  fV0sInvMassK0sGap09(0),
  fV0sInvMassLambdaGap00(0),
  fV0sInvMassLambdaGap09(0),
  fEventMult(0),
  fCentralityDis(0),
  fCentSPDvsV0M(0),
  fMultTracksSelected(0),
  fTracksPtCent(0),
  fTracksPt(0),
  fTracksEta(0),
  fTracksPhi(0),
  fTracksCharge(0),
  fRefCorTwo2(0),
  fRefCorTwo3(0),
  fRefCorTwo4(0),
  fRefCorTwo5(0),
  fRefCorTwo2Gap00(0),
  fRefCorTwo2Gap04(0),
  fRefCorTwo2Gap08(0),
  fRefCorTwo2Gap09(0),
  fRefCorTwo2Gap10(0),
  fQAPVz(0),
  fQANumTracks(0),
  fQATrackPt(0),
  fQATrackEta(0),
  fQATrackPhi(0),
  fQATrackFilterMap(0),
  fQAV0sCounter(0),
  fQAV0sCounterK0s(0),
  fQAV0sCounterLambda(0)
{
  // default constructor, don't allocate memory here!
  // this is used by root for IO purposes, it needs to remain empty
}
//_____________________________________________________________________________
AliAnalysisTaskFlowPID::AliAnalysisTaskFlowPID(const char* name) : AliAnalysisTaskSE(name),
  fAOD(0),
  fPIDResponse(0),
  fTrack(0),
  fTrackPt(0),
  fTrackEta(0),
  fTrackPhi(0),

  fNumV0s(0),
  fV0(0),
  fV0candK0s(0),
  fV0candLambda(0),
  fV0candALambda(0),
  fV0MinMassK0s(fMinvFlowBinEdgesK0s[0]),
  fV0MaxMassK0s(fMinvFlowBinEdgesK0s[fNumMinvFlowBinsK0s]),
  fV0MinMassLambda(fMinvFlowBinEdgesLambda[0]),
  fV0MaxMassLambda(fMinvFlowBinEdgesLambda[fNumMinvFlowBinsLambda]),
  fCentBinIndex(0),
  fCentPercentile(0),
  fPtBinIndex(0),
  fMinvFlowBinIndex(0),
  fQvec2(0),
  fQvec3(0),
  fQvec4(0),
  fQvec5(0),
  fQvec2Gap00P(0),
  fQvec2Gap04P(0),
  fQvec2Gap08P(0),
  fQvec2Gap09P(0),
  fQvec2Gap10P(0),
  fQvec2Gap00N(0),
  fQvec2Gap04N(0),
  fQvec2Gap08N(0),
  fQvec2Gap09N(0),
  fQvec2Gap10N(0),
  
  fAODAnalysis(kTRUE),
  fPbPb(kTRUE),
  fLHC10h(kTRUE),
  fCentFlag(0),
  fPVtxCutZ(0.),
  fTrackEtaMax(0),
  fTrackPtMax(0),
  fTrackPtMin(0),
  fNumTPCclsMin(0),
  fTrackFilterBit(0),
  fDiffFlow(0),
  fPID(0),  
  fCutV0onFly(kFALSE),
  fCutV0rejectKinks(kFALSE),
  fCutV0refitTPC(kTRUE),
  fCutV0MinCPALambda(0.),
  fCutV0MinCPAK0s(0.),
  fCutV0MinDCAtoPV(0.),
  fCutV0MaxDCAtoPV(0.),
  fCutV0MaxDCADaughters(0.),
  fCutV0MinDecayRadius(0.),
  fCutV0MaxDecayRadius(0.),
  fCutV0DaughterPtMin(0.),
<<<<<<< HEAD
  fCutV0DaughterEtaMax(0.8),
  fCutV0MotherEtaMax(0.8),
  fCutV0MotherRapMax(0.0),
  fCutV0NumTauK0sMax(3.),
  fCutV0NumTauLambdaMax(3.),
  fCutV0K0sArmenterosAlphaMin(0.),
=======
  fCutV0DaughterEtaMax(0.),
  fCutV0MotherEtaMax(0.),
  fCutV0MotherRapMax(0.),
  fCutV0NumTauK0sMax(0.),
  fCutV0NumTauLambdaMax(0.),
>>>>>>> ebce6a3c
  fCutV0ProtonNumSigmaMax(0),

  fOutList(0),
  fOutListV0s(0),
  fOutListQA(0),
  fEventCounter(0),

  fV0sMult(0),

  fV0sInvMassK0sGap00(0),
  fV0sInvMassK0sGap09(0),
  fV0sInvMassLambdaGap00(0),
  fV0sInvMassLambdaGap09(0),
  fEventMult(0),
  fCentralityDis(0),
  fCentSPDvsV0M(0),
  fMultTracksSelected(0),
  fTracksPtCent(0),
  fTracksPt(0),
  fTracksEta(0),
  fTracksPhi(0),
  fTracksCharge(0),
  fRefCorTwo2(0),
  fRefCorTwo3(0),
  fRefCorTwo4(0),
  fRefCorTwo5(0),
  fRefCorTwo2Gap00(0),
  fRefCorTwo2Gap04(0),
  fRefCorTwo2Gap08(0),
  fRefCorTwo2Gap09(0),
  fRefCorTwo2Gap10(0),
  fQAPVz(0),
  fQANumTracks(0),
  fQATrackPt(0),
  fQATrackEta(0),
  fQATrackPhi(0),
  fQATrackFilterMap(0),
  fQAV0sCounter(0),
  fQAV0sCounterK0s(0),
  fQAV0sCounterLambda(0)
{
  // constructor

  for(Int_t i = 0; i < fNumPtBins; i++)
  {
    fPvec2[i] = 0;
    fPvec2Gap00P[i] = 0;
    fPvec2Gap04P[i] = 0;
    fPvec2Gap08P[i] = 0;
    fPvec2Gap10P[i] = 0;
    fPvec3[i] = 0;

    for(Int_t j(0); j < fNumMinvFlowBinsK0s; j++)
    {
      fVvec2Gap00P_K0s[i][j] = 0;
      fVvec2Gap00N_K0s[i][j] = 0;
      fVvec2Gap09P_K0s[i][j] = 0;
      fVvec2Gap09N_K0s[i][j] = 0;
    }

    for(Int_t j(0); j < fNumMinvFlowBinsLambda; j++)
    {
      fVvec2Gap00P_Lambda[i][j] = 0;
      fVvec2Gap00N_Lambda[i][j] = 0;
      fVvec2Gap09P_Lambda[i][j] = 0;
      fVvec2Gap09N_Lambda[i][j] = 0;
    }
  }

  for(Int_t i(0); i < fNumCentBins; i++)
  {
    fDiffCorTwo2[i] = 0;
    fDiffCorTwo2Gap00[i] = 0;
    fDiffCorTwo2Gap04[i] = 0;
    fDiffCorTwo2Gap08[i] = 0;
    fDiffCorTwo2Gap10[i] = 0;
    fDiffCorTwo3[i] = 0;

    fV0sK0sGap00[i] = 0;
    fV0sK0sGap09[i] = 0;
    fV0sLambdaGap00[i] = 0;
    fV0sLambdaGap09[i] = 0;

    fV0sDiffTwo2Gap00P_K0s[i] = 0;
    fV0sDiffTwo2Gap00N_K0s[i] = 0;
    fV0sDiffTwo2Gap00P_Lambda[i] = 0;
    fV0sDiffTwo2Gap00N_Lambda[i] = 0;
    fV0sDiffTwo2Gap09P_K0s[i] = 0;
    fV0sDiffTwo2Gap09N_K0s[i] = 0;
    fV0sDiffTwo2Gap09P_Lambda[i] = 0;
    fV0sDiffTwo2Gap09N_Lambda[i] = 0;
  }

  // QA plots
  for (Int_t i(0); i < 2; i++)
  {
  	fQAV0sRecoMethod[i] = 0;	
		fQAV0sTPCRefit[i] = 0;	
		fQAV0sKinks[i] = 0;	
		fQAV0sDCAtoPV[i] = 0;	
		fQAV0sDCADaughters[i] = 0;	
		fQAV0sDecayRadius[i] = 0;	
    fQAV0sDaughterPt[i] = 0;  
		fQAV0sDaughterPhi[i] = 0;	
		fQAV0sDaughterEta[i] = 0;	
    fQAV0sMotherPt[i] = 0;  
		fQAV0sMotherPhi[i] = 0;	
		fQAV0sMotherEta[i] = 0;	
		fQAV0sMotherRapK0s[i] = 0;
		fQAV0sMotherRapLambda[i] = 0;
    fQAV0sInvMassK0s[i] = 0;
    fQAV0sInvMassLambda[i] = 0;
		fQAV0sCPAK0s[i] = 0;	
		fQAV0sCPALambda[i] = 0;	
		fQAV0sNumTauK0s[i] = 0;	
		fQAV0sNumTauLambda[i] = 0;	
		fQAV0sArmenterosK0s[i] = 0;
		fQAV0sArmenterosLambda[i] = 0;
		fQAV0sNumSigmaProtonLambda[i] = 0;
  }

  DefineInput(0, TChain::Class());    // define the input of the analysis: in this case we take a 'chain' of events
                                      // this chain is created by the analysis manager, so no need to worry about it, 
                                      // it does its work automatically
  DefineOutput(1, TList::Class());    // define the ouptut of the analysis: in this case it's a list of histograms 
                                      // you can add more output objects by calling DefineOutput(2, classname::Class())
                                      // if you add more output objects, make sure to call PostData for all of them, and to
                                      // make changes to your AddTask macro!
  DefineOutput(2, TList::Class());  
  
  DefineOutput(3, TList::Class());	
}
//_____________________________________________________________________________
AliAnalysisTaskFlowPID::~AliAnalysisTaskFlowPID()
{
  // destructor
  if(fOutList) 
  {
      delete fOutList;     // at the end of your task, it is deleted from memory by calling this function
  }

  if(fOutListV0s)
  {
    delete fOutListV0s;
  }

  if(fOutListQA)
  {
    delete fOutListQA;
  }
}
//_____________________________________________________________________________
void AliAnalysisTaskFlowPID::UserCreateOutputObjects()
{
  // create output objects
  // this function is called ONCE at the start of your analysis (RUNTIME)
  // here you create the histograms that you want to use 
  // the histograms are in this case added to a TList, this list is in the end saved to an output file

  fOutList = new TList();          // this is a list which will contain all of your histograms at the end of the analysis, the contents of this list are written to the output file
  fOutList->SetOwner(kTRUE);       // memory stuff: the list is owner of all objects it contains and will delete them if requested (dont worry about this now)

  fOutListV0s = new TList();
  fOutListV0s->SetOwner(kTRUE);

  fOutListQA = new TList();
  fOutListQA->SetOwner(kTRUE);

  // main output
  fEventMult = new TH1D("fEventMult","Track multiplicity (all tracks in selected events); tracks;",100,0,10000);
  fOutList->Add(fEventMult);
  fCentralityDis = new TH1D("fCentralityDis", "centrality distribution; centrality;", fNumCentBins,fCentBinEdges);
  fOutList->Add(fCentralityDis);
  fMultTracksSelected = new TH1D("fMultTracksSelected","Track multiplicity (selected tracks in selected events); tracks;",100,0,5000);
  fOutList->Add(fMultTracksSelected);
  fTracksPtCent = new TH2D("fTracksPtCent", "Tracks #it{p}_{T} vs. centrality (selected); #it{p}^{track}_{T} (GeV/#it{c}); centrality;", fNumPtBins,fPtBinEdges,fNumCentBins,fCentBinEdges);    
  fOutList->Add(fTracksPtCent);          
  fTracksPt = new TH1D("fTracksPt", "Tracks #it{p}_{T} (selected); #it{p}^{track}_{T} (GeV/#it{c});", 100, 0, 10);    
  fOutList->Add(fTracksPt);          
  fTracksEta = new TH1D("fTracksEta", "Tracks #it{#eta} (selected); #it{#eta}^{track};", 400, -2, 2);    
  fOutList->Add(fTracksEta);          
  fTracksPhi = new TH1D("fTracksPhi", "Tracks #it{#varphi} (selected); #it{#varphi}^{track};", 360, 0., TMath::TwoPi());    
  fOutList->Add(fTracksPhi);          
  fTracksCharge = new TH1D("fTracksCharge", "Track charge (selected); charge^{track};", 3,-1.5,1.5);    
  fOutList->Add(fTracksCharge);          
  
  // V0s histos

  fV0sMult = new TH1D("fV0sMult","V0s multiplicity (in selected events); V0s;",200,0,1000);
  fOutListV0s->Add(fV0sMult);
  fV0sInvMassK0sGap00 = new TH1D("fV0sInvMassK0sGap00","K^{0}_{S} InvMass |#Delta#it{#eta}| > 0 (selected); #it{m}_{inv} (GeV/#it{c}^{2});", 200,fV0MinMassK0s,fV0MaxMassK0s);          
  fOutListV0s->Add(fV0sInvMassK0sGap00);
  fV0sInvMassK0sGap09 = new TH1D("fV0sInvMassK0sGap09","K^{0}_{S} InvMass |#Delta#it{#eta}| > 0.9 (selected); #it{m}_{inv} (GeV/#it{c}^{2});", 200,fV0MinMassK0s,fV0MaxMassK0s);          
  fOutListV0s->Add(fV0sInvMassK0sGap09);
  fV0sInvMassLambdaGap00 = new TH1D("fV0sInvMassLambdaGap00","#Lambda+#bar{#Lambda} InvMass |#Delta#it{#eta}| > 0 (selected); #it{m}_{inv} (GeV/#it{c}^{2});", 80,fV0MinMassLambda,fV0MaxMassLambda);          
  fOutListV0s->Add(fV0sInvMassLambdaGap00);
  fV0sInvMassLambdaGap09 = new TH1D("fV0sInvMassLambdaGap09","#Lambda+#bar{#Lambda} InvMass |#Delta#it{#eta}| > 0.9 (selected); #it{m}_{inv} (GeV/#it{c}^{2});", 80,fV0MinMassLambda,fV0MaxMassLambda);          
  fOutListV0s->Add(fV0sInvMassLambdaGap09);
  
  for(Int_t i(0); i < fNumCentBins; i++)
  {
    fV0sK0sGap00[i] = new TH2D(Form("fV0sK0s_Gap00_Cent%d",i),Form("K^{0}_{S} candidates |#Delta#it{#eta}| > 0 Cent %g-%g%%; #it{p}^{V0}_{T} (GeV/#it{c}); #it{m}^{V0}_{inv} (GeV/#it{c}^{2});",fCentBinEdges[i],fCentBinEdges[i+1]),fNumPtBins, fPtBinEdges, 200, fV0MinMassK0s, fV0MaxMassK0s);
    fV0sK0sGap00[i]->Sumw2();
    fOutListV0s->Add(fV0sK0sGap00[i]);
  }
  for(Int_t i(0); i < fNumCentBins; i++)
  {
    fV0sK0sGap09[i] = new TH2D(Form("fV0sK0s_Gap09_Cent%d",i),Form("K^{0}_{S} candidates |#Delta#it{#eta}| > 0.9 Cent %g-%g%%; #it{p}^{V0}_{T} (GeV/#it{c}); #it{m}^{V0}_{inv} (GeV/#it{c}^{2});",fCentBinEdges[i],fCentBinEdges[i+1]),fNumPtBins, fPtBinEdges, 200, fV0MinMassK0s, fV0MaxMassK0s);
    fV0sK0sGap09[i]->Sumw2();
    fOutListV0s->Add(fV0sK0sGap09[i]);
  }
  for(Int_t i(0); i < fNumCentBins; i++)
  {
    fV0sLambdaGap00[i] = new TH2D(Form("fV0sLambda_Gap00_Cent%d",i),Form("#Lambda+#bar{#Lambda} candidates |#Delta#it{#eta}| > 0 Cent %g-%g%%; #it{p}^{V0}_{T} (GeV/#it{c}); #it{m}^{V0}_{inv} (GeV/#it{c}^{2});",fCentBinEdges[i],fCentBinEdges[i+1]), fNumPtBins, fPtBinEdges, 80, fV0MinMassLambda, fV0MaxMassLambda);
    fV0sLambdaGap00[i]->Sumw2();
    fOutListV0s->Add(fV0sLambdaGap00[i]);
  } 
  for(Int_t i(0); i < fNumCentBins; i++)
  {
    fV0sLambdaGap09[i] = new TH2D(Form("fV0sLambda_Gap09_Cent%d",i),Form("#Lambda+#bar{#Lambda} candidates |#Delta#it{#eta}| > 0.9 Cent %g-%g%%; #it{p}^{V0}_{T} (GeV/#it{c}); #it{m}^{V0}_{inv} (GeV/#it{c}^{2});",fCentBinEdges[i],fCentBinEdges[i+1]), fNumPtBins, fPtBinEdges, 80, fV0MinMassLambda, fV0MaxMassLambda);
    fV0sLambdaGap09[i]->Sumw2();
    fOutListV0s->Add(fV0sLambdaGap09[i]);
  }
  for(Int_t i(0); i < fNumCentBins; i++)
  {
    fV0sDiffTwo2Gap00P_K0s[i] = new TProfile2D(Form("fV0sDiffTwo2_Gap00P_K0s_Cent%d",i), Form("K^{0}_{S} #LT#LT2'#GT#GT_{2,|#Delta#it{#eta}| > 0, #Delta#it{#eta}^{POI} > 0.} Cent %g-%g%%; #it{p}^{V0}_{T} (GeV/#it{c}); #it{M}_{inv}^{V0} (GeV/#it{c}^{2})",fCentBinEdges[i],fCentBinEdges[i+1]),fNumPtBins,fPtBinEdges,fNumMinvFlowBinsK0s,fMinvFlowBinEdgesK0s);
    fV0sDiffTwo2Gap00P_K0s[i]->Sumw2();
    fOutListV0s->Add(fV0sDiffTwo2Gap00P_K0s[i]);

    fV0sDiffTwo2Gap00N_K0s[i] = new TProfile2D(Form("fV0sDiffTwo2_Gap00N_K0s_Cent%d",i), Form("K^{0}_{S} #LT#LT2'#GT#GT_{2,|#Delta#it{#eta}| > 0, #Delta#it{#eta}^{POI} < 0.} Cent %g-%g%%; #it{p}^{V0}_{T} (GeV/#it{c}); #it{M}_{inv}^{V0} (GeV/#it{c}^{2})",fCentBinEdges[i],fCentBinEdges[i+1]),fNumPtBins,fPtBinEdges,fNumMinvFlowBinsK0s,fMinvFlowBinEdgesK0s);
    fV0sDiffTwo2Gap00N_K0s[i]->Sumw2();
    fOutListV0s->Add(fV0sDiffTwo2Gap00N_K0s[i]);
  }
  for(Int_t i(0); i < fNumCentBins; i++)
  {
		fV0sDiffTwo2Gap09P_K0s[i] = new TProfile2D(Form("fV0sDiffTwo2_Gap09P_K0s_Cent%d",i), Form("K^{0}_{S} #LT#LT2'#GT#GT_{2,|#Delta#it{#eta}| > 0.9, #Delta#it{#eta}^{POI} > 0.45} Cent %g-%g%%; #it{p}^{V0}_{T} (GeV/#it{c}); #it{M}_{inv}^{V0} (GeV/#it{c}^{2})",fCentBinEdges[i],fCentBinEdges[i+1]),fNumPtBins,fPtBinEdges,fNumMinvFlowBinsK0s,fMinvFlowBinEdgesK0s);
    fV0sDiffTwo2Gap09P_K0s[i]->Sumw2();
    fOutListV0s->Add(fV0sDiffTwo2Gap09P_K0s[i]);

    fV0sDiffTwo2Gap09N_K0s[i] = new TProfile2D(Form("fV0sDiffTwo2_Gap09N_K0s_Cent%d",i), Form("K^{0}_{S} #LT#LT2'#GT#GT_{2,|#Delta#it{#eta}| > 0.9, #Delta#it{#eta}^{POI} < -0.45} Cent %g-%g%%; #it{p}^{V0}_{T} (GeV/#it{c}); #it{M}_{inv}^{V0} (GeV/#it{c}^{2})",fCentBinEdges[i],fCentBinEdges[i+1]),fNumPtBins,fPtBinEdges,fNumMinvFlowBinsK0s,fMinvFlowBinEdgesK0s);
    fV0sDiffTwo2Gap09N_K0s[i]->Sumw2();
    fOutListV0s->Add(fV0sDiffTwo2Gap09N_K0s[i]);
  }
  for(Int_t i(0); i < fNumCentBins; i++)
  {
    fV0sDiffTwo2Gap00P_Lambda[i] = new TProfile2D(Form("fV0sDiffTwo2_Gap00P_Lambda_Cent%d",i), Form("#Lambda + #bar{#Lambda} #LT#LT2'#GT#GT_{2,|#Delta#it{#eta}| > 0, #Delta#it{#eta}^{POI} > 0} Cent %g-%g%% (diff. flow); #it{p}^{V0}_{T} (GeV/#it{c}); #it{M}_{inv}^{V0} (GeV/#it{c}^{2})",fCentBinEdges[i],fCentBinEdges[i+1]),fNumPtBins,fPtBinEdges,fNumMinvFlowBinsLambda,fMinvFlowBinEdgesLambda);
    fV0sDiffTwo2Gap00P_Lambda[i]->Sumw2();
    fOutListV0s->Add(fV0sDiffTwo2Gap00P_Lambda[i]);
		
		fV0sDiffTwo2Gap00N_Lambda[i] = new TProfile2D(Form("fV0sDiffTwo2_Gap00N_Lambda_Cent%d",i), Form("#Lambda + #bar{#Lambda} #LT#LT2'#GT#GT_{2,|#Delta#it{#eta}| > 0, #Delta#it{#eta}^{POI} < 0} Cent %g-%g%% (diff. flow); #it{p}^{V0}_{T} (GeV/#it{c}); #it{M}_{inv}^{V0} (GeV/#it{c}^{2})",fCentBinEdges[i],fCentBinEdges[i+1]),fNumPtBins,fPtBinEdges,fNumMinvFlowBinsLambda,fMinvFlowBinEdgesLambda);
    fV0sDiffTwo2Gap00N_Lambda[i]->Sumw2();
    fOutListV0s->Add(fV0sDiffTwo2Gap00N_Lambda[i]);
  }
	for(Int_t i(0); i < fNumCentBins; i++)
  {
		fV0sDiffTwo2Gap09P_Lambda[i] = new TProfile2D(Form("fV0sDiffTwo2_Gap09P_Lambda_Cent%d",i), Form("#Lambda + #bar{#Lambda} #LT#LT2'#GT#GT_{2,|#Delta#it{#eta}| > 0.9, #Delta#it{#eta}^{POI} > 0.45} Cent %g-%g%% (diff. flow); #it{p}^{V0}_{T} (GeV/#it{c}); #it{M}_{inv}^{V0} (GeV/#it{c}^{2})",fCentBinEdges[i],fCentBinEdges[i+1]),fNumPtBins,fPtBinEdges,fNumMinvFlowBinsLambda,fMinvFlowBinEdgesLambda);
    fV0sDiffTwo2Gap09P_Lambda[i]->Sumw2();
    fOutListV0s->Add(fV0sDiffTwo2Gap09P_Lambda[i]);

    fV0sDiffTwo2Gap09N_Lambda[i] = new TProfile2D(Form("fV0sDiffTwo2_Gap09N_Lambda_Cent%d",i), Form("#Lambda + #bar{#Lambda} #LT#LT2'#GT#GT_{2,|#Delta#it{#eta}| > 0.9, #Delta#it{#eta}^{POI} < -0.45} Cent %g-%g%% (diff. flow); #it{p}^{V0}_{T} (GeV/#it{c}); #it{M}_{inv}^{V0} (GeV/#it{c}^{2})",fCentBinEdges[i],fCentBinEdges[i+1]),fNumPtBins,fPtBinEdges,fNumMinvFlowBinsLambda,fMinvFlowBinEdgesLambda);
    fV0sDiffTwo2Gap09N_Lambda[i]->Sumw2();
    fOutListV0s->Add(fV0sDiffTwo2Gap09N_Lambda[i]);
  }

  fRefCorTwo2 = new TProfile("fRefCorTwo2","#LT#LT2#GT#GT_{2} (ref. flow); centrality;",fNumCentBins,fCentBinEdges);
  fRefCorTwo2->Sumw2();
  fOutList->Add(fRefCorTwo2);
  fRefCorTwo3 = new TProfile("fRefCorTwo3","#LT#LT2#GT#GT_{3} (ref. flow); centrality;",fNumCentBins,fCentBinEdges);
  fRefCorTwo3->Sumw2();
  fOutList->Add(fRefCorTwo3);
  fRefCorTwo4 = new TProfile("fRefCorTwo4","#LT#LT2#GT#GT_{4} (ref. flow); centrality;",fNumCentBins,fCentBinEdges);
  fRefCorTwo4->Sumw2();
  fOutList->Add(fRefCorTwo4);
  fRefCorTwo5 = new TProfile("fRefCorTwo5","#LT#LT2#GT#GT_{5} (ref. flow); centrality;",fNumCentBins,fCentBinEdges);
  fRefCorTwo5->Sumw2();
  fOutList->Add(fRefCorTwo5);

  fRefCorTwo2Gap00 = new TProfile("fRefCorTwo2_Gap00","#LT#LT2#GT#GT_{2,|#Delta#it{#eta}| > 0} (ref. flow); centrality;",fNumCentBins,fCentBinEdges);
  fRefCorTwo2Gap00->Sumw2();
  fOutList->Add(fRefCorTwo2Gap00);
  fRefCorTwo2Gap04 = new TProfile("fRefCorTwo2_Gap04","#LT#LT2#GT#GT_{2,|#Delta#it{#eta}| > 0.4} (ref. flow); centrality",fNumCentBins,fCentBinEdges);
  fRefCorTwo2Gap04->Sumw2();
  fOutList->Add(fRefCorTwo2Gap04);
  fRefCorTwo2Gap08 = new TProfile("fRefCorTwo2_Gap08","#LT#LT2#GT#GT_{2,|#Delta#it{#eta}| > 0.8} (ref. flow); centrality;",fNumCentBins,fCentBinEdges);
  fRefCorTwo2Gap08->Sumw2();
  fOutList->Add(fRefCorTwo2Gap08);
  fRefCorTwo2Gap09 = new TProfile("fRefCorTwo2_Gap09","#LT#LT2#GT#GT_{2,|#Delta#it{#eta}| > 0.9} (ref. flow); centrality;",fNumCentBins,fCentBinEdges);
  fRefCorTwo2Gap09->Sumw2();
  fOutList->Add(fRefCorTwo2Gap09);
  fRefCorTwo2Gap10 = new TProfile("fRefCorTwo2_Gap10","#LT#LT2#GT#GT_{2,|#Delta#it{#eta}| > 1} (ref. flow); centrality;",fNumCentBins,fCentBinEdges);
  fRefCorTwo2Gap10->Sumw2();
  fOutList->Add(fRefCorTwo2Gap10);
  
  if(fDiffFlow) // do differential flow switch
  {
    for(Int_t i = 0; i < fNumCentBins; i++)
    {
      fDiffCorTwo2[i] = new TProfile(Form("fDiffCorTwo2_Cent%d",i),Form("#LT#LT2'#GT#GT_{2} Cent %g-%g%% (diff. flow); #it{p}^{track}_{T} (GeV/#it{c})",fCentBinEdges[i],fCentBinEdges[i+1]),fNumPtBins,fPtBinEdges);
      fDiffCorTwo2[i]->Sumw2();
      fOutList->Add(fDiffCorTwo2[i]);
    }
    
    for(Int_t i = 0; i < fNumCentBins; i++)
    {
      fDiffCorTwo2Gap00[i] = new TProfile(Form("fDiffCorTwo2_Gap00_Cent%d",i),Form("#LT#LT2'#GT#GT_{2,|#Delta#it{#eta}| > 0} Cent %g-%g%% |#it{#eta}^{POI}|>0 (diff. flow); #it{p}^{track}_{T} (GeV/#it{c})",fCentBinEdges[i],fCentBinEdges[i+1]),fNumPtBins,fPtBinEdges);
      fDiffCorTwo2Gap00[i]->Sumw2();
      fOutList->Add(fDiffCorTwo2Gap00[i]);
    }

    for(Int_t i = 0; i < fNumCentBins; i++)
    {
      fDiffCorTwo2Gap04[i] = new TProfile(Form("fDiffCorTwo2_Gap04_Cent%d",i),Form("#LT#LT2'#GT#GT_{2,|#Delta#it{#eta}| > 0.4} Cent %g-%g%% #it{#eta}^{POI}>0.2 (diff. flow); #it{p}^{track}_{T} (GeV/#it{c})",fCentBinEdges[i],fCentBinEdges[i+1]),fNumPtBins,fPtBinEdges);
      fDiffCorTwo2Gap04[i]->Sumw2();
      fOutList->Add(fDiffCorTwo2Gap04[i]);
    }

    for(Int_t i = 0; i < fNumCentBins; i++)
    {
      fDiffCorTwo2Gap08[i] = new TProfile(Form("fDiffCorTwo2_Gap08_Cent%d",i),Form("#LT#LT2'#GT#GT_{2,|#Delta#it{#eta}| > 0.8} Cent %g-%g%% #it{#eta}^{POI}>0.4 (diff. flow); #it{p}^{track}_{T} (GeV/#it{c})",fCentBinEdges[i],fCentBinEdges[i+1]),fNumPtBins,fPtBinEdges);
      fDiffCorTwo2Gap08[i]->Sumw2();
      fOutList->Add(fDiffCorTwo2Gap08[i]);
    }

    for(Int_t i = 0; i < fNumCentBins; i++)
    {
      fDiffCorTwo2Gap10[i] = new TProfile(Form("fDiffCorTwo2_Gap10_Cent%d",i),Form("#LT#LT2'#GT#GT_{2,|#Delta#it{#eta}| > 1} Cent %g-%g%% #it{#eta}^{POI}>0.5 (diff. flow); #it{p}^{track}_{T} (GeV/#it{c})",fCentBinEdges[i],fCentBinEdges[i+1]),fNumPtBins,fPtBinEdges);
      fDiffCorTwo2Gap10[i]->Sumw2();
      fOutList->Add(fDiffCorTwo2Gap10[i]);
    }

    for(Int_t i = 0; i < fNumCentBins; i++)
    {
      fDiffCorTwo3[i] = new TProfile(Form("fDiffCorTwo3_Cent%d",i),Form("#LT#LT2'#GT#GT_{3} Cent %g-%g%% (diff. flow); #it{p}^{track}_{T} (GeV/#it{c})",fCentBinEdges[i],fCentBinEdges[i+1]),fNumPtBins,fPtBinEdges);
      fDiffCorTwo3[i]->Sumw2();
      fOutList->Add(fDiffCorTwo3[i]);
    }
    
  }
  

  // QA output
  Int_t iNEventCounterBins = 9;
  TString sEventCounterLabel[] = {"Input","AOD OK","Pile-up OK","PV OK","SPD Vtx OK","PV #it{z} OK","Centrality OK","At least 2 selected tracks","At least 1 V0 candidate"};
  fEventCounter = new TH1D("fEventCounter","Event Counter",iNEventCounterBins,0,iNEventCounterBins);
  for(Int_t i = 0; i < iNEventCounterBins; i++)
    fEventCounter->GetXaxis()->SetBinLabel(i+1, sEventCounterLabel[i].Data() );
  fOutListQA->Add(fEventCounter);
  

  fQAPVz = new TH1D("fQAPVz","QA: PV #it{z}; #it{z} (cm);",100,-50,50);
  fOutListQA->Add(fQAPVz);
  fCentSPDvsV0M = new TH2D("fCentSPDvsV0M", "V0M-cent vs SPD-cent; V0M; SPD-cent", 100, 0, 100, 100, 0, 100);
  fOutListQA->Add(fCentSPDvsV0M);
  fQANumTracks = new TH1D("fQANumTracks","QA: Number of AOD tracks; tracks;",100,0,10000);
  fOutListQA->Add(fQANumTracks);
  fQATrackPt = new TH1D("fQATrackPt","QA: Track #it{p}_{T} (all); #it{p}^{track}_{T} (GeV/#it{c});",100,0,10);
  fOutListQA->Add(fQATrackPt);
  fQATrackEta = new TH1D("fQATrackEta","QA: Track #it{#eta} (all); #it{#eta}^{track};",300,-1.5,1.5);
  fOutListQA->Add(fQATrackEta);
  fQATrackPhi = new TH1D("fQATrackPhi","QA: Track #it{#varphi} (all); #it{#varphi}^{track};",300,0,TMath::TwoPi());
  fOutListQA->Add(fQATrackPhi);
	fQATrackFilterMap = new TH1D("fQATrackFilterMap","QA: Tracks filter map (all); filter bit;",1000,0,1000);
	fOutListQA->Add(fQATrackFilterMap);

  // QA V0s output
  Int_t iNV0sCounterBins = 15;
  TString sV0sCounterLabel[] = {"Input","Daughters exists","Reco. method","Mother acceptance (#it{#eta},#it{p}_{T})","Decay radius","TPC refit","not Kink","Daughters charge","Daughter acceptance (#it{#eta},#it{p}_{T})","DCA to PV","Daughters DCA","Selected","K^{0}_{S}","#Lambda/#bar{#Lambda}","K0s && #Lambda/#bar{#Lambda}"};
  fQAV0sCounter = new TH1D("fQAV0sCounter","QA V^{0}_{S} counter",iNV0sCounterBins,0,iNV0sCounterBins);
  for(Int_t i = 0; i < iNV0sCounterBins; i++)
    fQAV0sCounter->GetXaxis()->SetBinLabel(i+1, sV0sCounterLabel[i].Data() );
  fOutListQA->Add(fQAV0sCounter);

	Int_t iNV0sCounterK0sBins = 7;
  TString sV0sCounterK0sLabel[] = {"Input","Inv. Mass","Mother #it{y} acceptance","CPA","Life-time","Armenteros","Selected"};
  fQAV0sCounterK0s = new TH1D("fQAV0sCounterK0s","QA K^{0}_{S} counter",iNV0sCounterK0sBins,0,iNV0sCounterK0sBins);
  for(Int_t i = 0; i < iNV0sCounterK0sBins; i++)
    fQAV0sCounterK0s->GetXaxis()->SetBinLabel(i+1, sV0sCounterK0sLabel[i].Data() );
  fOutListQA->Add(fQAV0sCounterK0s);

	Int_t iNV0sCounterLambdaBins = 7;
  TString sV0sCounterLambdaLabel[] = {"Input","Inv. Mass","Mother #it{y} acceptance","CPA","Life-time","proton PID","Selected"};
  fQAV0sCounterLambda = new TH1D("fQAV0sCounterLambda","QA #Lambda/#bar{#Lambda} counter",iNV0sCounterLambdaBins,0,iNV0sCounterLambdaBins);
  for(Int_t i = 0; i < iNV0sCounterLambdaBins; i++)
    fQAV0sCounterLambda->GetXaxis()->SetBinLabel(i+1, sV0sCounterLambdaLabel[i].Data() );
  fOutListQA->Add(fQAV0sCounterLambda);


	TString sQAlabel[2] = {"Before","After"};
	for(Int_t i(0); i < 2; i++)
	{
  	fQAV0sRecoMethod[i] = new TH1I(Form("fQAV0sRecoMethod_%s",sQAlabel[i].Data()),Form("QA V^{0}_{S}: Reconstruction method (%s cuts)",sQAlabel[i].Data()), 2,-0.5,1.5);
  	fQAV0sRecoMethod[i]->GetXaxis()->SetBinLabel(1, "offline");
  	fQAV0sRecoMethod[i]->GetXaxis()->SetBinLabel(2, "online (on-the-fly)");
  	fOutListQA->Add(fQAV0sRecoMethod[i]);	
		fQAV0sTPCRefit[i] = new TH1I(Form("fQAV0sTPCRefit_%s",sQAlabel[i].Data()),Form("QA V^{0}_{S}: TPC refit (%s cuts)",sQAlabel[i].Data()), 2,-0.5,1.5);
		fQAV0sTPCRefit[i]->GetXaxis()->SetBinLabel(1, "not refit");
  	fQAV0sTPCRefit[i]->GetXaxis()->SetBinLabel(2, "refit");
  	fOutListQA->Add(fQAV0sTPCRefit[i]);	
		fQAV0sKinks[i] = new TH1I(Form("fQAV0sKinks_%s",sQAlabel[i].Data()),Form("QA V^{0}_{S}: Kinks (%s cuts)",sQAlabel[i].Data()), 2,-0.5,1.5);
		fQAV0sKinks[i]->GetXaxis()->SetBinLabel(1, "NOT AliAODVertex::kKink");
  	fQAV0sKinks[i]->GetXaxis()->SetBinLabel(2, "AliAODVertex:kKink");
  	fOutListQA->Add(fQAV0sKinks[i]);	
		fQAV0sDCAtoPV[i] = new TH1I(Form("fQAV0sDCAtoPV_%s",sQAlabel[i].Data()),Form("QA V^{0}_{S}: Daughter DCA to PV (%s cuts); daughter DCA^{PV} (cm)",sQAlabel[i].Data()), 100,0.,10.);	
  	fOutListQA->Add(fQAV0sDCAtoPV[i]);	
		fQAV0sDCADaughters[i] = new TH1I(Form("fQAV0sDCADaughters_%s",sQAlabel[i].Data()),Form("QA V^{0}_{S}: DCA among daughters (%s cuts); DCA^{daughters} (cm)",sQAlabel[i].Data()), 100,0.,10.);	
  	fOutListQA->Add(fQAV0sDCADaughters[i]);	
		fQAV0sDecayRadius[i] = new TH1I(Form("fQAV0sDecayRadius_%s",sQAlabel[i].Data()),Form("QA V^{0}_{S}: Decay radius (%s cuts); #it{r_{xy}}^{decay} (cm)",sQAlabel[i].Data()), 200,0.,500.);	
  	fOutListQA->Add(fQAV0sDecayRadius[i]);	
    fQAV0sDaughterPt[i] = new TH1I(Form("fQAV0sDaughterPt_%s",sQAlabel[i].Data()),Form("QA V^{0}_{S}: Daughter #it{p}_{T} (%s cuts); #it{p}_{T}^{daughter} (GeV/#it{c})",sQAlabel[i].Data()), 100,0.,10.);  
    fOutListQA->Add(fQAV0sDaughterPt[i]);
    fQAV0sDaughterPhi[i] = new TH1I(Form("fQAV0sDaughterPhi_%s",sQAlabel[i].Data()),Form("QA V^{0}_{S}: Daughter #it{#varphi} (%s cuts); #it{#varphi}^{daughter} (GeV/#it{c})",sQAlabel[i].Data()), 100,0.,TMath::TwoPi()); 
    fOutListQA->Add(fQAV0sDaughterPhi[i]);   
		fQAV0sDaughterEta[i] = new TH1I(Form("fQAV0sDaughterEta_%s",sQAlabel[i].Data()),Form("QA V^{0}_{S}: Daughter #it{#eta} (%s cuts); #it{#eta}^{daugter}",sQAlabel[i].Data()), 400,-2,2);	
    fOutListQA->Add(fQAV0sDaughterEta[i]);  
    fQAV0sMotherPt[i] = new TH1I(Form("fQAV0sMotherPt_%s",sQAlabel[i].Data()),Form("QA V^{0}_{S}: Mother #it{p}_{T} (%s cuts); #it{p}_{T}^{V0} (GeV/#it{c})",sQAlabel[i].Data()), 100,0.,10.);  
    fOutListQA->Add(fQAV0sMotherPt[i]); 
    fQAV0sMotherPhi[i] = new TH1I(Form("fQAV0sMotherPhi_%s",sQAlabel[i].Data()),Form("QA V^{0}_{S}: Mother #it{#varphi} (%s cuts); #it{#varphi}^{V0} (GeV/#it{c})",sQAlabel[i].Data()), 100,0.,TMath::TwoPi()); 
    fOutListQA->Add(fQAV0sMotherPhi[i]);  
    fQAV0sMotherEta[i] = new TH1I(Form("fQAV0sMotherEta_%s",sQAlabel[i].Data()),Form("QA V^{0}_{S}: Mother #it{#eta} (%s cuts); #it{#eta}^{V0}",sQAlabel[i].Data()), 400,-2,2); 
    fOutListQA->Add(fQAV0sMotherEta[i]);  
		fQAV0sMotherRapK0s[i] = new TH1I(Form("fQAV0sMotherRapK0s_%s",sQAlabel[i].Data()),Form("QA V^{0}_{S}: Mother #it{y} (K^{0}_{S} hypo) (%s cuts); #it{y}^{V0,K0s}",sQAlabel[i].Data()), 400,-2,2);
  	fOutListQA->Add(fQAV0sMotherRapK0s[i]);
  	fQAV0sMotherRapLambda[i] = new TH1I(Form("fQAV0sMotherRapLambda_%s",sQAlabel[i].Data()),Form("QA V^{0}_{S}: Mother #it{y} (Lambda/#bar{#Lambda} hypo) (%s cuts); #it{y}^{V0,#Lambda}",sQAlabel[i].Data()),400,-2,2);
    fOutListQA->Add(fQAV0sMotherRapLambda[i]);     
    fQAV0sInvMassK0s[i] = new TH1D(Form("fQAV0sInvMassK0s_%s",sQAlabel[i].Data()),Form("QA V^{0}_{S}: K^{0}_{S}: InvMass (%s cuts); #it{m}_{inv} (GeV/#it{c}^{2});",sQAlabel[i].Data()), 200,fV0MinMassK0s,fV0MaxMassK0s);
    fOutListQA->Add(fQAV0sInvMassK0s[i]);  
    fQAV0sInvMassLambda[i] = new TH1D(Form("fQAV0sInvMassLambda_%s",sQAlabel[i].Data()),Form("QA V^{0}_{S}: #Lambda/#bar{#Lambda}: InvMass (%s cuts); #it{m}_{inv} (GeV/#it{c}^{2});",sQAlabel[i].Data()), 80,fV0MinMassLambda,fV0MaxMassLambda);
  	fOutListQA->Add(fQAV0sInvMassLambda[i]);	
    fQAV0sCPAK0s[i] = new TH1I(Form("fQAV0sCPAK0s_%s",sQAlabel[i].Data()),Form("QA V^{0}_{S}: K^{0}_{S}: CPA (%s cuts); CPA^{K0s}",sQAlabel[i].Data()), 100,0.9,1.);	
  	fOutListQA->Add(fQAV0sCPAK0s[i]);	
		fQAV0sCPALambda[i] = new TH1I(Form("fQAV0sCPALambda_%s",sQAlabel[i].Data()),Form("QA V^{0}_{S}: #Lambda/#bar{#Lambda}: CPA (%s cuts); CPA^{#Lambda}",sQAlabel[i].Data()), 100, 0.9,1.);	
  	fOutListQA->Add(fQAV0sCPALambda[i]);	
		fQAV0sNumTauK0s[i] = new TH1I(Form("fQAV0sNumTauK0s_%s",sQAlabel[i].Data()),Form("QA V^{0}_{S}:  K^{0}_{S}: Number of #it{c#tau} (%s cuts); #it{c#tau}^{K0s} (cm)",sQAlabel[i].Data()), 100, 0.,10.);
  	fOutListQA->Add(fQAV0sNumTauK0s[i]);	
		fQAV0sNumTauLambda[i] = new TH1I(Form("fQAV0sNumTauLambda_%s",sQAlabel[i].Data()),Form("QA V^{0}_{S}: Number of #it{c#tau} (%s cuts); #it{c#tau}^{#Lambda} (cm)",sQAlabel[i].Data()), 300, 0.,30);
		fOutListQA->Add(fQAV0sNumTauLambda[i]);
		fQAV0sArmenterosK0s[i] = new TH2I(Form("fQAV0sArmenterosK0s_%s",sQAlabel[i].Data()),Form("QA V^{0}_{S}:  K^{0}_{S}: Armenteros-Podolaski plot (%s cuts); #alpha; #it{p}_{T}^{Arm} (GeV/#it{c});",sQAlabel[i].Data()), 100,-1.,1., 100,0.,0.3);
		fOutListQA->Add(fQAV0sArmenterosK0s[i]);
		fQAV0sArmenterosLambda[i] = new TH2I(Form("fQAV0sArmenterosLambda_%s",sQAlabel[i].Data()),Form("QA V^{0}_{S}: #Lambda/#bar{#Lambda}: Armenteros-Podolaski plot (%s cuts); #alpha; #it{p}_{T}^{Arm} (GeV/#it{c});",sQAlabel[i].Data()), 100,-1.,1., 100,0.,0.3);
		fOutListQA->Add(fQAV0sArmenterosLambda[i]);
		fQAV0sNumSigmaProtonLambda[i] = new TH1I(Form("fQAV0sNumSigmaProtonLambda_%s",sQAlabel[i].Data()),Form("QA V^{0}_{S}: #Lambda/#bar{#Lambda}: Number of TPC #it{#sigma} (%s cuts); proton PID (#sigma^{TPC})",sQAlabel[i].Data()), 100,0.,10);
  	fOutListQA->Add(fQAV0sNumSigmaProtonLambda[i]);	
	}

  PostData(1, fOutList);           // postdata will notify the analysis manager of changes / updates to the fOutputList object. the manager will in the end take care of writing your output to file so it needs to know what's in the output
	PostData(2, fOutListV0s);           // postdata will notify the analysis manager of changes / updates to the fOutputList object. the manager will in the end take care of writing your output to file so it needs to know what's in the output
	PostData(3, fOutListQA);           // postdata will notify the analysis manager of changes / updates to the fOutputList object. the manager will in the end take care of writing your output to file so it needs to know what's in the output
}
//_____________________________________________________________________________
void AliAnalysisTaskFlowPID::UserExec(Option_t *)
{
  // this function is called once for each event

	fEventCounter->Fill(0); // input event

	// loading PID response for protons
  if(fCutV0ProtonNumSigmaMax > 0.)
  {
  	AliAnalysisManager* mgr = AliAnalysisManager::GetAnalysisManager();
    AliInputEventHandler* inputHandler = (AliInputEventHandler*)mgr->GetInputEventHandler();
    fPIDResponse = inputHandler->GetPIDResponse();
    if(!fPIDResponse)
    {
    	::Error("UserExec","No PID response object found");
    	return;
    }
  }

  if( !fAODAnalysis || dynamic_cast<AliESDEvent*>(InputEvent()) ) // ESD analysis
  {
  	::Warning("UserExec","ESD event: not implemented. Terminating!");
  	return;	
  }

  if(fAODAnalysis) // AOD analysis 
  {
  	fAOD = dynamic_cast<AliAODEvent*>(InputEvent()); 
	  if(!fAOD) return;
  }

  fEventCounter->Fill(1); // event AOD ok
  
  // basic event QA
  EventQA(fAOD);

  // event selection
  if(!IsEventSelected(fAOD))
  {
    return;
  }
  // only events passing selection criteria defined @ IsEventSelected()
  
  const Int_t iTracks(fAOD->GetNumberOfTracks());           
  fEventMult->Fill(iTracks);
  
  // track counters in different regions
  Int_t iNumTracksSelected = 0;
  Int_t iNumGap00P = 0;
  Int_t iNumGap00N = 0;
  Int_t iNumGap04P = 0;
  Int_t iNumGap04N = 0;
  Int_t iNumGap08P = 0;
  Int_t iNumGap08N = 0;
  Int_t iNumGap09P = 0;
  Int_t iNumGap09N = 0;
  Int_t iNumGap10P = 0;
  Int_t iNumGap10N = 0;
  
	// estimating flow vectors for <2> with no eta gap (diff harmonics)
  fQvec2 = TComplex(0,0,kFALSE); 
  fQvec3 = TComplex(0,0,kFALSE); 
  fQvec4 = TComplex(0,0,kFALSE); 
  fQvec5 = TComplex(0,0,kFALSE); 

  // <2> eta gap and n = 2
  fQvec2Gap00P = TComplex(0,0,kFALSE);
  fQvec2Gap04P = TComplex(0,0,kFALSE);
  fQvec2Gap08P = TComplex(0,0,kFALSE);
  fQvec2Gap09P = TComplex(0,0,kFALSE);
  fQvec2Gap10P = TComplex(0,0,kFALSE);
  fQvec2Gap00N = TComplex(0,0,kFALSE);
  fQvec2Gap04N = TComplex(0,0,kFALSE);
  fQvec2Gap08N = TComplex(0,0,kFALSE);
  fQvec2Gap09N = TComplex(0,0,kFALSE);
  fQvec2Gap10N = TComplex(0,0,kFALSE);

  // diff flow
  Int_t iNumP2[fNumPtBins] = {0};
  Int_t iNumP2Gap00P[fNumPtBins] = {0};
  Int_t iNumP2Gap04P[fNumPtBins] = {0};
  Int_t iNumP2Gap08P[fNumPtBins] = {0};
  Int_t iNumP2Gap10P[fNumPtBins] = {0};
  Int_t iNumV2Gap00P_K0s[fNumPtBins][fNumMinvFlowBinsK0s] = {0};
  Int_t iNumV2Gap00N_K0s[fNumPtBins][fNumMinvFlowBinsK0s] = {0};
  Int_t iNumV2Gap09P_K0s[fNumPtBins][fNumMinvFlowBinsK0s] = {0};
  Int_t iNumV2Gap09N_K0s[fNumPtBins][fNumMinvFlowBinsK0s] = {0};
  Int_t iNumV2Gap00P_Lambda[fNumPtBins][fNumMinvFlowBinsLambda] = {0};
  Int_t iNumV2Gap00N_Lambda[fNumPtBins][fNumMinvFlowBinsLambda] = {0};
  Int_t iNumV2Gap09P_Lambda[fNumPtBins][fNumMinvFlowBinsLambda] = {0};
  Int_t iNumV2Gap09N_Lambda[fNumPtBins][fNumMinvFlowBinsLambda] = {0};

  for(Int_t i(0); i < fNumPtBins; i++)
  {
    fPvec2[i] = TComplex(0,0,kFALSE);
    fPvec2Gap00P[i] = TComplex(0,0,kFALSE);
    fPvec2Gap04P[i] = TComplex(0,0,kFALSE);
    fPvec2Gap08P[i] = TComplex(0,0,kFALSE);
    fPvec2Gap10P[i] = TComplex(0,0,kFALSE);
    fPvec3[i] = TComplex(0,0,kFALSE);

    for(Int_t j(0); j < fNumMinvFlowBinsK0s; j++)
    {
      fVvec2Gap00P_K0s[i][j] = TComplex(0,0,kFALSE);
      fVvec2Gap00N_K0s[i][j] = TComplex(0,0,kFALSE);
      fVvec2Gap09P_K0s[i][j] = TComplex(0,0,kFALSE);
      fVvec2Gap09N_K0s[i][j] = TComplex(0,0,kFALSE);
    }

    for(Int_t j(0); j < fNumMinvFlowBinsLambda; j++)
    {
      fVvec2Gap00P_Lambda[i][j] = TComplex(0,0,kFALSE);
      fVvec2Gap00N_Lambda[i][j] = TComplex(0,0,kFALSE);
      fVvec2Gap09P_Lambda[i][j] = TComplex(0,0,kFALSE);
      fVvec2Gap09N_Lambda[i][j] = TComplex(0,0,kFALSE);
    }
  }

  // loop over all tracks
  for(Int_t i(0); i < iTracks; i++) 
  {                 
    fTrack = static_cast<AliAODTrack*>(fAOD->GetTrack(i));
    if(!fTrack) continue;
    
    if(!IsTrackSelected(fTrack)) continue;
    
    // only selected tracks
    iNumTracksSelected++;

    fTrackEta = fTrack->Eta();
    fTrackPhi = fTrack->Phi();
    fTrackPt = fTrack->Pt();
    fPtBinIndex = GetPtBinIndex(fTrackPt);

    fTracksPtCent->Fill(fTrackPt,fCentPercentile);
    fTracksPt->Fill(fTrackPt);                     
    fTracksEta->Fill(fTrackEta);   
    fTracksPhi->Fill(fTrackPhi);
    fTracksCharge->Fill(fTrack->Charge());   

    fQvec2 += TComplex(TMath::Cos(2*fTrackPhi),TMath::Sin(2*fTrackPhi),kFALSE);
    fQvec3 += TComplex(TMath::Cos(3*fTrackPhi),TMath::Sin(3*fTrackPhi),kFALSE);
    fQvec4 += TComplex(TMath::Cos(4*fTrackPhi),TMath::Sin(4*fTrackPhi),kFALSE);
	  fQvec5 += TComplex(TMath::Cos(5*fTrackPhi),TMath::Sin(5*fTrackPhi),kFALSE);

    if(fDiffFlow) // do differential flow switch
    {
      if(fPtBinIndex != -1)
      {
        iNumP2[fPtBinIndex]++;

        fPvec2[fPtBinIndex] += TComplex(TMath::Cos(2*fTrackPhi),TMath::Sin(2*fTrackPhi),kFALSE);
        fPvec3[fPtBinIndex] += TComplex(TMath::Cos(3*fTrackPhi),TMath::Sin(3*fTrackPhi),kFALSE);

        if(fTrackEta > 0.)
        {
          fPvec2Gap00P[fPtBinIndex] += TComplex(TMath::Cos(2*fTrackPhi),TMath::Sin(2*fTrackPhi),kFALSE);
          iNumP2Gap00P[fPtBinIndex]++;
        }
        
        if(fTrackEta > 0.2)
        {
          fPvec2Gap04P[fPtBinIndex] += TComplex(TMath::Cos(2*fTrackPhi),TMath::Sin(2*fTrackPhi),kFALSE);
          iNumP2Gap04P[fPtBinIndex]++;
        }
        
        if(fTrackEta > 0.4)
        {
          fPvec2Gap08P[fPtBinIndex] += TComplex(TMath::Cos(2*fTrackPhi),TMath::Sin(2*fTrackPhi),kFALSE);
          iNumP2Gap08P[fPtBinIndex]++;
        }

        if(fTrackEta > 0.5)
        {
          fPvec2Gap10P[fPtBinIndex] += TComplex(TMath::Cos(2*fTrackPhi),TMath::Sin(2*fTrackPhi),kFALSE);
          iNumP2Gap10P[fPtBinIndex]++;
        }

      }
    }

    // eta gap
    if(fTrackEta > 0.)
    {
      fQvec2Gap00P += TComplex(TMath::Cos(2*fTrackPhi),TMath::Sin(2*fTrackPhi),kFALSE);
      iNumGap00P++;
    }

    if(fTrackEta < 0.)
    {
      fQvec2Gap00N += TComplex(TMath::Cos(2*fTrackPhi),TMath::Sin(2*fTrackPhi),kFALSE);
      iNumGap00N++;
    }
    
    if(fTrackEta > 0.2)
    {
      fQvec2Gap04P += TComplex(TMath::Cos(2*fTrackPhi),TMath::Sin(2*fTrackPhi),kFALSE);;
      iNumGap04P++;
    }

    if(fTrackEta < -0.2)
    {
      fQvec2Gap04N += TComplex(TMath::Cos(2*fTrackPhi),TMath::Sin(2*fTrackPhi),kFALSE);
      iNumGap04N++;
    }
    
    if(fTrackEta > 0.4)
    {
      fQvec2Gap08P += TComplex(TMath::Cos(2*fTrackPhi),TMath::Sin(2*fTrackPhi),kFALSE);
      iNumGap08P++;
    }

    if(fTrackEta < -0.4)
    {
      fQvec2Gap08N += TComplex(TMath::Cos(2*fTrackPhi),TMath::Sin(2*fTrackPhi),kFALSE);;
      iNumGap08N++;
    }
    
    if(fTrackEta > 0.45)
    {
      fQvec2Gap09P += TComplex(TMath::Cos(2*fTrackPhi),TMath::Sin(2*fTrackPhi),kFALSE);
      iNumGap09P++;
    }

    if(fTrackEta < -0.45)
    {
      fQvec2Gap09N += TComplex(TMath::Cos(2*fTrackPhi),TMath::Sin(2*fTrackPhi),kFALSE);
      iNumGap09N++;
    }
    
    if(fTrackEta > 0.5)
    {
      fQvec2Gap10P += TComplex(TMath::Cos(2*fTrackPhi),TMath::Sin(2*fTrackPhi),kFALSE);
      iNumGap10P++;
    }

    if(fTrackEta < -0.5)
    {
      fQvec2Gap10N += TComplex(TMath::Cos(2*fTrackPhi),TMath::Sin(2*fTrackPhi),kFALSE);
      iNumGap10N++;
    }    
  }   // end of loop over all tracks

  if(iNumTracksSelected < 2) return; // 0 tracks selected in this event

  // events with at least two selected track
  fEventCounter->Fill(7); 
  fCentralityDis->Fill(fCentPercentile);
  fMultTracksSelected->Fill(iNumTracksSelected);

  
  // check and select V0s candidates
  Int_t iNumV0sSelected = 0;
  fNumV0s = fAOD->GetNumberOfV0s();
  //if(fNumV0s > 0)
    //fEventCounter->Fill(8); // number of events with at least 1 V0 candidate
  
  if(fPID && (fNumV0s > 0) ) // do a PID? (so far V0s only)
  { 
    fV0sMult->Fill(fNumV0s);

    // loop over V0 candidates
    for(Int_t iV0(0); iV0 < fNumV0s; iV0++)
    {
    	fV0candK0s = kTRUE;
    	fV0candLambda = kTRUE;
      fV0candALambda = kTRUE;

      fV0 = fAOD->GetV0(iV0);
      if(!fV0)
        continue;

      fQAV0sCounter->Fill(0);

		  V0sQA(fV0,0); // Filling QA histograms 'Before cuts' for V0s in selected events
    
      if(!IsV0Selected(fV0))
        continue;

      // !!! after this point value of V0s flags (fV0cand...) should not be changed !!!

      iNumV0sSelected++;

      V0sQA(fV0,1); // Filling QA histos after cuts

      // selected V0 candidates
      fPtBinIndex = GetPtBinIndex(fV0->Pt());
      
      if(fV0candK0s)
      {
        
        if( (fV0->Eta()) > 0. )
        {
          fV0sInvMassK0sGap00->Fill(fV0->MassK0Short());
          fV0sK0sGap00[fCentBinIndex]->Fill(fV0->Pt(),fV0->MassK0Short());
          fMinvFlowBinIndex = GetMinvFlowBinIndexK0s(fV0->MassK0Short());
          fVvec2Gap00P_K0s[fPtBinIndex][fMinvFlowBinIndex] += TComplex(TMath::Cos(2*(fV0->Phi())),TMath::Sin(2*(fV0->Phi())),kFALSE);
          iNumV2Gap00P_K0s[fPtBinIndex][fMinvFlowBinIndex]++;
        }

        if( (fV0->Eta()) < 0. )
        {
          fV0sInvMassK0sGap00->Fill(fV0->MassK0Short());
          fV0sK0sGap00[fCentBinIndex]->Fill(fV0->Pt(),fV0->MassK0Short());
          fMinvFlowBinIndex = GetMinvFlowBinIndexK0s(fV0->MassK0Short());
          fVvec2Gap00N_K0s[fPtBinIndex][fMinvFlowBinIndex] += TComplex(TMath::Cos(2*(fV0->Phi())),TMath::Sin(2*(fV0->Phi())),kFALSE);
          iNumV2Gap00N_K0s[fPtBinIndex][fMinvFlowBinIndex]++;
        }

        if( (fV0->Eta()) > 0.45 )
        {
          fV0sInvMassK0sGap09->Fill(fV0->MassK0Short());
          fV0sK0sGap09[fCentBinIndex]->Fill(fV0->Pt(),fV0->MassK0Short());
          fMinvFlowBinIndex = GetMinvFlowBinIndexK0s(fV0->MassK0Short());
          fVvec2Gap09P_K0s[fPtBinIndex][fMinvFlowBinIndex] += TComplex(TMath::Cos(2*(fV0->Phi())),TMath::Sin(2*(fV0->Phi())),kFALSE);
          iNumV2Gap09P_K0s[fPtBinIndex][fMinvFlowBinIndex]++;
        }

        if( (fV0->Eta()) < -0.45 )
        {
          fV0sInvMassK0sGap09->Fill(fV0->MassK0Short());
          fV0sK0sGap09[fCentBinIndex]->Fill(fV0->Pt(),fV0->MassK0Short());
          fMinvFlowBinIndex = GetMinvFlowBinIndexK0s(fV0->MassK0Short());
          fVvec2Gap09N_K0s[fPtBinIndex][fMinvFlowBinIndex] += TComplex(TMath::Cos(2*(fV0->Phi())),TMath::Sin(2*(fV0->Phi())),kFALSE);
          iNumV2Gap09N_K0s[fPtBinIndex][fMinvFlowBinIndex]++;
        }
      }

      if(fV0candLambda || fV0candALambda)
      {
        Double_t dMassLambda = 0;
        
        if(fV0candLambda)
          dMassLambda = fV0->MassLambda();

        if(fV0candALambda)
          dMassLambda = fV0->MassAntiLambda();

        
        if( (fV0->Eta()) > 0. )
        {
          fV0sInvMassLambdaGap00->Fill(dMassLambda);
          fV0sLambdaGap00[fCentBinIndex]->Fill(fV0->Pt(),dMassLambda);
          fMinvFlowBinIndex = GetMinvFlowBinIndexLambda(dMassLambda);
          fVvec2Gap00P_Lambda[fPtBinIndex][fMinvFlowBinIndex] += TComplex(TMath::Cos(2*(fV0->Phi())),TMath::Sin(2*(fV0->Phi())),kFALSE);
          iNumV2Gap00P_Lambda[fPtBinIndex][fMinvFlowBinIndex]++;
        }

        if( (fV0->Eta()) < 0. )
        {
          fV0sInvMassLambdaGap00->Fill(dMassLambda);
          fV0sLambdaGap00[fCentBinIndex]->Fill(fV0->Pt(),dMassLambda);
          fMinvFlowBinIndex = GetMinvFlowBinIndexLambda(dMassLambda);
          fVvec2Gap00N_Lambda[fPtBinIndex][fMinvFlowBinIndex] += TComplex(TMath::Cos(2*(fV0->Phi())),TMath::Sin(2*(fV0->Phi())),kFALSE);
          iNumV2Gap00N_Lambda[fPtBinIndex][fMinvFlowBinIndex]++;
        }

        if( (fV0->Eta()) > 0.45 )
        {
          fV0sInvMassLambdaGap09->Fill(dMassLambda);
          fV0sLambdaGap09[fCentBinIndex]->Fill(fV0->Pt(),dMassLambda);
          fMinvFlowBinIndex = GetMinvFlowBinIndexLambda(dMassLambda);
          fVvec2Gap09P_Lambda[fPtBinIndex][fMinvFlowBinIndex] += TComplex(TMath::Cos(2*(fV0->Phi())),TMath::Sin(2*(fV0->Phi())),kFALSE);
          iNumV2Gap09P_Lambda[fPtBinIndex][fMinvFlowBinIndex]++;
        }

        if( (fV0->Eta()) < -0.45 )
        {
          fV0sInvMassLambdaGap09->Fill(dMassLambda);
          fV0sLambdaGap09[fCentBinIndex]->Fill(fV0->Pt(),dMassLambda);
          fMinvFlowBinIndex = GetMinvFlowBinIndexLambda(dMassLambda);
          fVvec2Gap09N_Lambda[fPtBinIndex][fMinvFlowBinIndex] += TComplex(TMath::Cos(2*(fV0->Phi())),TMath::Sin(2*(fV0->Phi())),kFALSE);
          iNumV2Gap09N_Lambda[fPtBinIndex][fMinvFlowBinIndex]++;
        }
      }
    }

    if(iNumV0sSelected > 0)
      fEventCounter->Fill(8); // number of events with at least 1 V0 candidate selected
  }


  // CALCULATING flow

  // Reference Flow
  Double_t dAmp = 0;
  Double_t dVal = 0;
  Double_t dWeight = 0;

  dWeight = iNumTracksSelected*(iNumTracksSelected-1);

  dAmp = (fQvec2*(TComplex::Conjugate(fQvec2))).Re();
  dVal = (dAmp - iNumTracksSelected) / dWeight;
  if( TMath::Abs(dVal < 1) && (dWeight > 1) && (fCentPercentile > 0) )
    fRefCorTwo2->Fill(fCentPercentile, dVal, dWeight); // ! Fill always just VALUE and WEIGHT separately (not like value*weight) ->see testProfile
  
  dAmp = (fQvec3*(TComplex::Conjugate(fQvec3))).Re();
  dVal = (dAmp - iNumTracksSelected) / dWeight;
  if( TMath::Abs(dVal < 1) && (dWeight > 1) && (fCentPercentile > 0) )
    fRefCorTwo3->Fill(fCentPercentile, dVal, dWeight); // ! Fill always just VALUE and WEIGHT separately (not like value*weight) ->see testProfile

	dAmp = (fQvec4*(TComplex::Conjugate(fQvec4))).Re();
  dVal = (dAmp - iNumTracksSelected) / dWeight;
  if( TMath::Abs(dVal < 1) && (dWeight > 1) && (fCentPercentile > 0) )
    fRefCorTwo4->Fill(fCentPercentile, dVal, dWeight); // ! Fill always just VALUE and WEIGHT separately (not like value*weight) ->see testProfile
  
  dAmp = (fQvec5*(TComplex::Conjugate(fQvec5))).Re();
  dVal = (dAmp - iNumTracksSelected) / dWeight;
  if( TMath::Abs(dVal < 1) && (dWeight > 1) && (fCentPercentile > 0) )
    fRefCorTwo5->Fill(fCentPercentile, dVal, dWeight); // ! Fill always just VALUE and WEIGHT separately (not like value*weight) ->see testProfile

  // ref flow with eta gap

  dWeight = iNumGap00P*iNumGap00N;
  dAmp = (fQvec2Gap00P*(TComplex::Conjugate(fQvec2Gap00N))).Re();
  dVal = (dAmp) / dWeight;
  if( TMath::Abs(dVal < 1) && (dWeight > 0) && (fCentPercentile > 0) )
    fRefCorTwo2Gap00->Fill(fCentPercentile, dVal, dWeight); // ! Fill always just VALUE and WEIGHT separately (not like value*weight) ->see testProfile

  dWeight = iNumGap04P*iNumGap04N;
  dAmp = (fQvec2Gap04P*(TComplex::Conjugate(fQvec2Gap04N))).Re();
  dVal = (dAmp) / dWeight;
  if( TMath::Abs(dVal < 1) && (dWeight > 0) && (fCentPercentile > 0) )
    fRefCorTwo2Gap04->Fill(fCentPercentile, dVal, dWeight); // ! Fill always just VALUE and WEIGHT separately (not like value*weight) ->see testProfile
  
  dWeight = iNumGap08P*iNumGap08N;
  dAmp = (fQvec2Gap08P*(TComplex::Conjugate(fQvec2Gap08N))).Re();
  dVal = (dAmp) / dWeight;
  if( TMath::Abs(dVal < 1) && (dWeight > 0) && (fCentPercentile > 0) )
    fRefCorTwo2Gap08->Fill(fCentPercentile, dVal, dWeight); // ! Fill always just VALUE and WEIGHT separately (not like value*weight) ->see testProfile
  
  dWeight = iNumGap09P*iNumGap09N;
  dAmp = (fQvec2Gap09P*(TComplex::Conjugate(fQvec2Gap09N))).Re();
  dVal = (dAmp) / dWeight;
  if( TMath::Abs(dVal < 1) && (dWeight > 0) && (fCentPercentile > 0) )
    fRefCorTwo2Gap09->Fill(fCentPercentile, dVal, dWeight); // ! Fill always just VALUE and WEIGHT separately (not like value*weight) ->see testProfile
  
  dWeight = iNumGap10P*iNumGap10N;
  dAmp = (fQvec2Gap10P*(TComplex::Conjugate(fQvec2Gap10N))).Re();
  dVal = (dAmp) / dWeight;
  if( TMath::Abs(dVal < 1) && (dWeight > 0) && (fCentPercentile > 0) )
    fRefCorTwo2Gap10->Fill(fCentPercentile, dVal, dWeight); // ! Fill always just VALUE and WEIGHT separately (not like value*weight) ->see testProfile
  

  // differential flow 
  if(fDiffFlow) // do a differential flow switch
  {
    for(Int_t i(0); i < fNumPtBins; i++)
    {
      dWeight = iNumP2[i]*(iNumTracksSelected-1);
      dAmp = (fPvec2[i]*(TComplex::Conjugate(fQvec2))).Re();
      dVal = (dAmp - iNumP2[i]) / dWeight;
      if( TMath::Abs(dVal < 1) && (dWeight > 1))
        fDiffCorTwo2[fCentBinIndex]->Fill( (fPtBinEdges[i+1] + fPtBinEdges[i])/2 ,dVal, dWeight);
      //else // test for not filling
        //printf("DiffFlow[%d] not filled: pT: %g dVal: %g dWeight: %g NumOfPart: %d dAmp: %g \n",fCentBinIndex,(fPtBinEdges[i+1] + fPtBinEdges[i])/2, dVal,dWeight, iNumP2[i],dAmp);  

      dWeight = iNumP2[i]*(iNumTracksSelected-1);
      dAmp = (fPvec3[i]*(TComplex::Conjugate(fQvec3))).Re();
      dVal = (dAmp - iNumP2[i]) / dWeight;
      if( TMath::Abs(dVal < 1) && (dWeight > 1))
        fDiffCorTwo3[fCentBinIndex]->Fill( (fPtBinEdges[i+1] + fPtBinEdges[i])/2 ,dVal, dWeight);

      dWeight = iNumP2Gap00P[i]*(iNumGap00N);
      dAmp = (fPvec2Gap00P[i]*(TComplex::Conjugate(fQvec2Gap00N))).Re();
      dVal = dAmp / dWeight;
      if(TMath::Abs(dVal< 1) && (dWeight > 0))
        fDiffCorTwo2Gap00[fCentBinIndex]->Fill( (fPtBinEdges[i+1] + fPtBinEdges[i])/2, dVal,dWeight);

      dWeight = iNumP2Gap04P[i]*(iNumGap04N);
      dAmp = (fPvec2Gap04P[i]*(TComplex::Conjugate(fQvec2Gap04N))).Re();
      dVal = dAmp / dWeight;
      if(TMath::Abs(dVal< 1) && (dWeight > 0))
        fDiffCorTwo2Gap04[fCentBinIndex]->Fill( (fPtBinEdges[i+1] + fPtBinEdges[i])/2, dVal,dWeight);     

      dWeight = iNumP2Gap08P[i]*(iNumGap08N);
      dAmp = (fPvec2Gap08P[i]*(TComplex::Conjugate(fQvec2Gap08N))).Re();
      dVal = dAmp / dWeight;
      if(TMath::Abs(dVal< 1) && (dWeight > 0))
        fDiffCorTwo2Gap08[fCentBinIndex]->Fill( (fPtBinEdges[i+1] + fPtBinEdges[i])/2, dVal,dWeight);     

      dWeight = iNumP2Gap10P[i]*(iNumGap10N);
      dAmp = (fPvec2Gap10P[i]*(TComplex::Conjugate(fQvec2Gap10N))).Re();
      dVal = dAmp / dWeight;
      if(TMath::Abs(dVal< 1) && (dWeight > 0))
        fDiffCorTwo2Gap10[fCentBinIndex]->Fill( (fPtBinEdges[i+1] + fPtBinEdges[i])/2, dVal,dWeight);     
    }

    if(fPID)
    {
      for(Int_t i(0); i < fNumPtBins; i++)
      {
        for(Int_t j(0); j < fNumMinvFlowBinsK0s; j++)
        {
          dWeight = iNumV2Gap00P_K0s[i][j]*(iNumGap00N);
          dAmp = (fVvec2Gap00P_K0s[i][j]*(TComplex::Conjugate(fQvec2Gap00N))).Re();
          dVal = dAmp / dWeight;
          if( TMath::Abs(dVal < 1) && (dWeight > 0))
            fV0sDiffTwo2Gap00P_K0s[fCentBinIndex]->Fill( (fPtBinEdges[i+1] + fPtBinEdges[i])/2, (fMinvFlowBinEdgesK0s[j+1] + fMinvFlowBinEdgesK0s[j])/2 ,dVal, dWeight);
          
          dWeight = iNumV2Gap00N_K0s[i][j]*(iNumGap00P);
          dAmp = (fVvec2Gap00N_K0s[i][j]*(TComplex::Conjugate(fQvec2Gap00P))).Re();
          dVal = dAmp / dWeight;
          if( TMath::Abs(dVal < 1) && (dWeight > 0))
            fV0sDiffTwo2Gap00N_K0s[fCentBinIndex]->Fill( (fPtBinEdges[i+1] + fPtBinEdges[i])/2, (fMinvFlowBinEdgesK0s[j+1] + fMinvFlowBinEdgesK0s[j])/2 ,dVal, dWeight);
          
          dWeight = iNumV2Gap09P_K0s[i][j]*(iNumGap09N);
          dAmp = (fVvec2Gap09P_K0s[i][j]*(TComplex::Conjugate(fQvec2Gap09N))).Re();
          dVal = dAmp / dWeight;
          if( TMath::Abs(dVal < 1) && (dWeight > 0))
            fV0sDiffTwo2Gap09P_K0s[fCentBinIndex]->Fill( (fPtBinEdges[i+1] + fPtBinEdges[i])/2, (fMinvFlowBinEdgesK0s[j+1] + fMinvFlowBinEdgesK0s[j])/2 ,dVal, dWeight);
          
          dWeight = iNumV2Gap09N_K0s[i][j]*(iNumGap09P);
          dAmp = (fVvec2Gap09N_K0s[i][j]*(TComplex::Conjugate(fQvec2Gap09P))).Re();
          dVal = dAmp / dWeight;
          if( TMath::Abs(dVal < 1) && (dWeight > 0))
            fV0sDiffTwo2Gap09N_K0s[fCentBinIndex]->Fill( (fPtBinEdges[i+1] + fPtBinEdges[i])/2, (fMinvFlowBinEdgesK0s[j+1] + fMinvFlowBinEdgesK0s[j])/2 ,dVal, dWeight);
        }

        for(Int_t j(0); j < fNumMinvFlowBinsLambda; j++)
        {
          dWeight = iNumV2Gap00P_Lambda[i][j]*(iNumGap00N);
          dAmp = (fVvec2Gap00P_Lambda[i][j]*(TComplex::Conjugate(fQvec2Gap00N))).Re();
          dVal = dAmp / dWeight;
          if( TMath::Abs(dVal < 1) && (dWeight > 0))
            fV0sDiffTwo2Gap00P_Lambda[fCentBinIndex]->Fill( (fPtBinEdges[i+1] + fPtBinEdges[i])/2, (fMinvFlowBinEdgesLambda[j+1] + fMinvFlowBinEdgesLambda[j])/2 ,dVal, dWeight);
          
          dWeight = iNumV2Gap00N_Lambda[i][j]*(iNumGap00P);
          dAmp = (fVvec2Gap00N_Lambda[i][j]*(TComplex::Conjugate(fQvec2Gap00P))).Re();
          dVal = dAmp / dWeight;
          if( TMath::Abs(dVal < 1) && (dWeight > 0))
            fV0sDiffTwo2Gap00N_Lambda[fCentBinIndex]->Fill( (fPtBinEdges[i+1] + fPtBinEdges[i])/2, (fMinvFlowBinEdgesLambda[j+1] + fMinvFlowBinEdgesLambda[j])/2 ,dVal, dWeight);          dWeight = iNumV2Gap09P_Lambda[i][j]*(iNumGap09N);
          
          dAmp = (fVvec2Gap09P_Lambda[i][j]*(TComplex::Conjugate(fQvec2Gap09N))).Re();
          dVal = dAmp / dWeight;
          if( TMath::Abs(dVal < 1) && (dWeight > 0))
            fV0sDiffTwo2Gap09P_Lambda[fCentBinIndex]->Fill( (fPtBinEdges[i+1] + fPtBinEdges[i])/2, (fMinvFlowBinEdgesLambda[j+1] + fMinvFlowBinEdgesLambda[j])/2 ,dVal, dWeight);
          
          dWeight = iNumV2Gap09N_Lambda[i][j]*(iNumGap09P);
          dAmp = (fVvec2Gap09N_Lambda[i][j]*(TComplex::Conjugate(fQvec2Gap09P))).Re();
          dVal = dAmp / dWeight;
          if( TMath::Abs(dVal < 1) && (dWeight > 0))
            fV0sDiffTwo2Gap09N_Lambda[fCentBinIndex]->Fill( (fPtBinEdges[i+1] + fPtBinEdges[i])/2, (fMinvFlowBinEdgesLambda[j+1] + fMinvFlowBinEdgesLambda[j])/2 ,dVal, dWeight);
        }
      }
    }

  }

  PostData(1, fOutList);  // stream the results the analysis of this event to the output manager which will take care of writing it to a file
  PostData(2, fOutListV0s);
  PostData(3, fOutListQA);
}
//_____________________________________________________________________________
void AliAnalysisTaskFlowPID::Terminate(Option_t *)
{
  // terminate
  // called at the END of the analysis (when all events are processed)
}
//_____________________________________________________________________________
Bool_t AliAnalysisTaskFlowPID::IsEventSelected(const AliAODEvent* event)
{
  // event selection criteria

  // Pileup rejection
  if( event->IsPileupFromSPD(3) ) //min contributors ???  	
	{
		if(fDebug) ::Info("IsEventSelected","Event rejected: SPD pile up");
    return kFALSE;
  }
  
  fEventCounter->Fill(2);

  // consider including plpMV pileup code from Katarina?
 
  // Primary vertex criteria
  const AliAODVertex* aodVtx = event->GetPrimaryVertex();
  if(!aodVtx)
  {
  	if(fDebug > 0) 
  		::Info("IsEventSelected","Event rejected: Primary vertex not found");
  	return kFALSE;
  }

  Int_t iNContrib = aodVtx->GetNContributors();
  if(iNContrib <= 0) 
  {	
  	if(fDebug > 0)
  	{
  		::Info("IsEventSelected","Event rejected: Low number of PV contributors");
  	} 
  	return kFALSE;
  }

  TString sVtxTitle = aodVtx->GetTitle();
  if( !sVtxTitle.Contains("VertexerTracks") )
  {
		if(fDebug > 1)
			::Info("IsEventSelected","Event rejected: Title does not contain 'VertexerTracks'");
  	return kFALSE;
  }

  fEventCounter->Fill(3);

  const AliAODVertex* spdVtx = event->GetPrimaryVertexSPD();
  if(!spdVtx)
  {
  	if(fDebug) 
  		::Info("IsEventSelected","Event rejected: SPD vertex not found");
  	return kFALSE;
  }

  Int_t iNContribSPD = spdVtx->GetNContributors();
  if(iNContribSPD <= 0)
  {
  	if(fDebug) 
  		::Info("IsEventSelected","Event rejected: Low number of SPD contributors");
  	return kFALSE;
  }

  const Double_t aodVtxZ = aodVtx->GetZ();
  const Double_t spdVtxZ = spdVtx->GetZ();
  if(TMath::Abs(aodVtxZ - spdVtxZ) > 0.5)
  {
  	if(fDebug) 
  		::Info("IsEventSelected","Event rejected: High z-distance diference between AOD and SPD vertex");
  	return kFALSE;
  }	

  fEventCounter->Fill(4);

  if( TMath::Abs(aodVtxZ) > fPVtxCutZ )
	{
		if(fDebug) 
			::Info("IsEventSelected","Event rejected: PV z-distance cut");
  	return kFALSE;
	}

  fEventCounter->Fill(5);

	// centrality rejection
	
	if(fPbPb)
	{
		// not implemented yet
		EstimateCentrality(fAOD);
    if (fCentBinIndex < 0 || fCentBinIndex > fNumCentBins || fCentPercentile < 0 || fCentPercentile > 80)
      return kFALSE;
	}
  
  fEventCounter->Fill(6);

 	return kTRUE;
}
//_____________________________________________________________________________
Bool_t AliAnalysisTaskFlowPID::IsTrackSelected(const AliAODTrack* track)
{
	// track selection procedure

	if(!track)
	{
		return kFALSE;
	}

	if( !track->TestFilterBit(fTrackFilterBit) )
	{
		return kFALSE;	
	}

	if(track->GetTPCNcls() < fNumTPCclsMin)
	{
		return kFALSE;
	}

	if(TMath::Abs(track->Eta()) > fTrackEtaMax)
	{
		return kFALSE;
	}

	if( (track->Pt() > fTrackPtMax) || (track->Pt() < fTrackPtMin) )
	{
		return kFALSE;
	}

	return kTRUE;
}
//_____________________________________________________________________________
Bool_t AliAnalysisTaskFlowPID::IsV0Selected(const AliAODv0* v0)
{ 
	Short_t iCounterIndex = 1;

  // invalid V0 pointer
  if(!v0)
  {
    //::Warning("IsV0Selected","Invalid pointer to V0!");
    return kFALSE;
  }

  // daughter track check
  const AliAODTrack* trackDaughterPos = (AliAODTrack*) v0->GetDaughter(0);
  const AliAODTrack* trackDaughterNeg = (AliAODTrack*) v0->GetDaughter(1);

  // invalid daughter track pointers
  if(!trackDaughterPos || !trackDaughterNeg)
  {
    //::Warning("IsV0Selected","Invalid pointer to V0 daughters!");
    return kFALSE;
  }
  fQAV0sCounter->Fill(iCounterIndex); // daughter tracks exists
  iCounterIndex++;

  // reconstruction method: online (on-the-fly) OR offline
  if(v0->GetOnFlyStatus() != fCutV0onFly)
  {
    //::Warning("IsV0Selected","Wrong reconstruction method!");
    return kFALSE;
  }
  fQAV0sCounter->Fill(iCounterIndex); // reconstruction method
  iCounterIndex++;

<<<<<<< HEAD
  if(fCutV0MotherEtaMax > 0. && ( TMath::Abs(v0->Eta()) > fCutV0MotherEtaMax ) )
=======
  if( fCutV0DaughterEtaMax > 0. && ( (TMath::Abs(trackDaughterNeg->Eta()) > fCutV0DaughterEtaMax) || (TMath::Abs(trackDaughterPos->Eta()) > fCutV0DaughterEtaMax) ) )
>>>>>>> ebce6a3c
  {
    return kFALSE;
  }

  if( (fTrackPtMax > 0. && (v0->Pt() > fTrackPtMax)) || (fTrackPtMin > 0. && (v0->Pt() < fTrackPtMin)) )
  {
    return kFALSE;
  }

  fQAV0sCounter->Fill(iCounterIndex); // mother acceptance pT, eta
  iCounterIndex++;

  // radius of decay vertex in transverse plane
  Double_t dSecVtxCoor[3] = {0};
  v0->GetSecondaryVtx(dSecVtxCoor);  
  Double_t dDecayRadius = TMath::Sqrt(dSecVtxCoor[0]*dSecVtxCoor[0] + dSecVtxCoor[1]*dSecVtxCoor[1]);
  if( fCutV0MinDecayRadius > 0. && (dDecayRadius < fCutV0MinDecayRadius) )
  {
    //::Warning("IsV0Selected","Invalid vertex decay radius!");
    return kFALSE;
  }
  if( fCutV0MaxDecayRadius > 0. && (dDecayRadius > fCutV0MaxDecayRadius) )
  {
    //::Warning("IsV0Selected","Invalid vertex decay radius!");
    return kFALSE;
  }
  fQAV0sCounter->Fill(iCounterIndex); // decay radius
  iCounterIndex++;

	// TPC refit
  if( fCutV0refitTPC && ( !trackDaughterPos->IsOn(AliAODTrack::kTPCrefit) || !trackDaughterNeg->IsOn(AliAODTrack::kTPCrefit) ) )
  {
    //::Warning("IsV0Selected","TPC refit rejection!");
    return kFALSE;
  }
  fQAV0sCounter->Fill(iCounterIndex); // TPC refit
  iCounterIndex++;

  // Kinks
  const AliAODVertex* prodVtxDaughterPos = (AliAODVertex*) trackDaughterPos->GetProdVertex(); // production vertex of the positive daughter track
  const AliAODVertex* prodVtxDaughterNeg = (AliAODVertex*) trackDaughterNeg->GetProdVertex(); // production vertex of the negative daughter track
  if( fCutV0rejectKinks && ( (prodVtxDaughterPos->GetType() == AliAODVertex::kKink ) || (prodVtxDaughterPos->GetType() == AliAODVertex::kKink ) ) )
  {
    //::Warning("IsV0Selected","Kink rejection!");
    return kFALSE;
  }
  fQAV0sCounter->Fill(iCounterIndex); // kinks OK
  iCounterIndex++;

  // charge of daughters
  if( trackDaughterPos->Charge() == trackDaughterNeg->Charge() ) // same charge
    return kFALSE;

  if( (trackDaughterPos->Charge() != 1) || (trackDaughterNeg->Charge() != -1) ) // expected charge
  {
    //::Warning("IsV0Selected","Bad charge!");
    return kFALSE;
  }
  fQAV0sCounter->Fill(iCounterIndex); // daughter charge 
  iCounterIndex++;
  
  if( fCutV0DaughterPtMin > 0. && ( (trackDaughterNeg->Pt() < fCutV0DaughterPtMin) || (trackDaughterPos->Pt() < fCutV0DaughterPtMin) ) )
  {
    return kFALSE;
  }

  if( fCutV0DaughterEtaMax > 0. && ( (TMath::Abs(trackDaughterNeg->Eta()) > fCutV0DaughterEtaMax) || (TMath::Abs(trackDaughterPos->Eta()) > fCutV0DaughterEtaMax) ) )
  {
    return kFALSE;
  }
  fQAV0sCounter->Fill(iCounterIndex); // daughters acceptance pT, eta
  iCounterIndex++;


  // Daughters DCA to PV 
  Double_t dDCAPosToPV = TMath::Abs(v0->DcaPosToPrimVertex());
  Double_t dDCANegToPV = TMath::Abs(v0->DcaNegToPrimVertex());
  if(fCutV0MinDCAtoPV > 0. && ( dDCAPosToPV < fCutV0MinDCAtoPV || dDCANegToPV < fCutV0MinDCAtoPV ) )
  {
    //::Warning("IsV0Selected","Wrong daughters DCA to PV!");
    return kFALSE;
  }
  if(fCutV0MaxDCAtoPV > 0. && ( dDCAPosToPV > fCutV0MaxDCAtoPV || dDCANegToPV > fCutV0MaxDCAtoPV ) )
  {
    //::Warning("IsV0Selected","Wrong daughters DCA to PV!");
    return kFALSE;
  }
  fQAV0sCounter->Fill(iCounterIndex); // daughters DCA to PV
  iCounterIndex++;

  // Daughter DCA among themselves
  Double_t dDCA = TMath::Abs(v0->DcaV0Daughters());
  if(fCutV0MaxDCADaughters > 0. && dDCA > fCutV0MaxDCADaughters)
  {
    //::Warning("IsV0Selected","Invalid daughters DCA!");
    return kFALSE;
  }
  fQAV0sCounter->Fill(iCounterIndex); // DCA among daughters
  iCounterIndex++;

  // re-setting the flags (to be sure)
  fV0candK0s = kTRUE;
  fV0candLambda = kTRUE;
  fV0candALambda = kTRUE;

  // is V0 either K0s or (A)Lambda candidate
  IsV0aK0s(v0);
  IsV0aLambda(v0);

  if( !fV0candK0s && !fV0candLambda && !fV0candALambda)
  {
    //::Warning("IsV0Selected","V0 is not K0s nor (A)Lambda!");
    return kFALSE; // V0 is neither K0s nor Lambda nor ALambda candidate
  }

  fQAV0sCounter->Fill(iCounterIndex); // Selected (K0s or Lambda candidates)
  iCounterIndex++; 

  if(fV0candK0s)
		fQAV0sCounter->Fill(iCounterIndex); // K0s candidate
  
  iCounterIndex++; 

  if(fV0candLambda || fV0candALambda)
		fQAV0sCounter->Fill(iCounterIndex); // (A)Lambda candidate
  
  iCounterIndex++; 

 	if( (fV0candK0s && fV0candLambda) || (fV0candK0s && fV0candALambda)) 
		fQAV0sCounter->Fill(iCounterIndex); // both K0s and (A)Lambda candidates

	iCounterIndex++;

  return kTRUE;
}
//_____________________________________________________________________________
void AliAnalysisTaskFlowPID::IsV0aK0s(const AliAODv0* v0)
{
	Short_t iCounterIndex = 0;

  if(!v0)
  {
    ::Warning("IsV0aK0s","Invalid V0 pointer!");
    fV0candK0s = kFALSE;
    return;
  } 

  fQAV0sCounterK0s->Fill(iCounterIndex); // input
  iCounterIndex++;

  // inv. mass window
  Double_t dMass = v0->MassK0Short();
  if( dMass < fV0MinMassK0s || dMass > fV0MaxMassK0s )
  {
    fV0candK0s = kFALSE;
    return;
  }

	fQAV0sCounterK0s->Fill(iCounterIndex); // Inv mass window
  iCounterIndex++;


  if(fCutV0MotherRapMax > 0. && ( TMath::Abs(v0->RapK0Short()) > fCutV0MotherRapMax ) )
  {
    fV0candK0s = kFALSE;
    return;
  }

  fQAV0sCounterK0s->Fill(iCounterIndex); // V0 mother rapidity acceptance
  iCounterIndex++;

  AliAODVertex* primVtx = fAOD->GetPrimaryVertex();

  // CPA
  Double_t dCPA = v0->CosPointingAngle(primVtx);
  if( fCutV0MinCPAK0s > 0. && dCPA < fCutV0MinCPAK0s )
  {
    fV0candK0s = kFALSE;
    return;
  }

  fQAV0sCounterK0s->Fill(iCounterIndex); // CPA
  iCounterIndex++;

  // proper life-time
  
  if( fCutV0NumTauK0sMax > 0. )
  {
    Double_t dPrimVtxCoor[3] = {0}; // primary vertex position {x,y,z}
    Double_t dSecVtxCoor[3] = {0}; // secondary vertex position {x,y,z}
    Double_t dDecayCoor[3] = {0}; // decay vector coor {xyz}
    primVtx->GetXYZ(dPrimVtxCoor);
    v0->GetSecondaryVtx(dSecVtxCoor);

    for(Int_t i(0); i < 2; i++)
    {
      dDecayCoor[i] = dSecVtxCoor[i] - dPrimVtxCoor[i];
    }

    Double_t dMassPDGK0s = TDatabasePDG::Instance()->GetParticle(kK0Short)->Mass();

    Double_t dPropLife = ( (dMassPDGK0s / v0->Pt()) * TMath::Sqrt(dDecayCoor[0]*dDecayCoor[0] + dDecayCoor[1]*dDecayCoor[1]) );
    if( dPropLife > (fCutV0NumTauK0sMax * 2.68) )
    {
      fV0candK0s = kFALSE;
      return;
    }
  }  

  fQAV0sCounterK0s->Fill(iCounterIndex); // Proper lifetime
  iCounterIndex++;

  
  // Armenteros-Podolaski plot
  if(fCutV0K0sArmenterosAlphaMin > 0.)
  {
    Double_t dPtArm = v0->PtArmV0();
    Double_t dAlpha = v0->AlphaV0();
    if( dPtArm < (fCutV0K0sArmenterosAlphaMin * TMath::Abs(dAlpha)) )
    {
      fV0candK0s = kFALSE;
      return;
    }    
  }

  fQAV0sCounterK0s->Fill(iCounterIndex); // Armernteros Podolanski
  iCounterIndex++;


  // cross-contamination

  fQAV0sCounterK0s->Fill(iCounterIndex); // Selected
  iCounterIndex++;

  return;
}
//_____________________________________________________________________________
void AliAnalysisTaskFlowPID::IsV0aLambda(const AliAODv0* v0)
{
	Short_t iCounterIndex = 0;

  fQAV0sCounterLambda->Fill(iCounterIndex); // input
  iCounterIndex++;

  if(!v0)
  {
    fV0candLambda = kFALSE;
    fV0candALambda = kFALSE;
    return;
  }

  // inv. mass window
  Double_t dMassLambda = v0->MassLambda();
  Double_t dMassALambda = v0->MassAntiLambda();

  if(dMassLambda < fV0MinMassLambda || dMassLambda > fV0MaxMassLambda)
    fV0candLambda = kFALSE;

  if(dMassALambda < fV0MinMassLambda || dMassALambda > fV0MaxMassLambda)
    fV0candALambda = kFALSE;

  if(!fV0candLambda && !fV0candALambda)
    return;

  fQAV0sCounterLambda->Fill(iCounterIndex); // Inv. mass window
  iCounterIndex++;

  if(fCutV0MotherRapMax > 0. && ( TMath::Abs(v0->RapLambda()) > fCutV0MotherRapMax ) )
  {
    fV0candLambda = kFALSE;
    fV0candALambda = kFALSE;
    return;
  }

	fQAV0sCounterLambda->Fill(iCounterIndex); // V0 mother rapidity window
  iCounterIndex++;

  AliAODVertex* primVtx = fAOD->GetPrimaryVertex();

  // CPA
  Double_t dCPA = v0->CosPointingAngle(primVtx);
  if( fCutV0MinCPALambda > 0. && dCPA < fCutV0MinCPALambda )
  {
    fV0candLambda = kFALSE;
    fV0candALambda = kFALSE;
    return;
  }

	fQAV0sCounterLambda->Fill(iCounterIndex); // CPA
  iCounterIndex++;

  // proper life-time
  if( fCutV0NumTauLambdaMax > 0. )
  {
    Double_t dPrimVtxCoor[3] = {0}; // primary vertex position {x,y,z}
    Double_t dSecVtxCoor[3] = {0}; // secondary vertex position {x,y,z}
    Double_t dDecayCoor[3] = {0}; // decay vector coor {xyz}
    primVtx->GetXYZ(dPrimVtxCoor);
    v0->GetSecondaryVtx(dSecVtxCoor);

    for(Int_t i(0); i < 2; i++)
    {
      dDecayCoor[i] = dSecVtxCoor[i] - dPrimVtxCoor[i];
    }

    Double_t dMassPDGLambda = TDatabasePDG::Instance()->GetParticle(kLambda0)->Mass();

    Double_t dPropLife = ( (dMassPDGLambda / v0->Pt()) * TMath::Sqrt(dDecayCoor[0]*dDecayCoor[0] + dDecayCoor[1]*dDecayCoor[1]) );
    if( dPropLife > (fCutV0NumTauLambdaMax * 7.89) )
    {
      fV0candLambda = kFALSE;
      fV0candALambda = kFALSE;
      return;
    }
  }  
 
  fQAV0sCounterLambda->Fill(iCounterIndex); // proper life-time
  iCounterIndex++;

 	// proton PID of Lambda Candidates
  if( (fCutV0ProtonNumSigmaMax > 0.) && fPIDResponse )
  {
  	const AliAODTrack* trackDaughterPos = (AliAODTrack*) v0->GetDaughter(0);
  	const AliAODTrack* trackDaughterNeg = (AliAODTrack*) v0->GetDaughter(1);

  	Double_t dSigmaProtPos = TMath::Abs(fPIDResponse->NumberOfSigmasTPC(trackDaughterPos, AliPID::kProton));
  	Double_t dSigmaProtNeg = TMath::Abs(fPIDResponse->NumberOfSigmasTPC(trackDaughterNeg, AliPID::kProton));

  	if((dSigmaProtNeg > fCutV0ProtonNumSigmaMax) || (dSigmaProtPos > fCutV0ProtonNumSigmaMax))
    {
      fV0candLambda = kFALSE;
      fV0candALambda = kFALSE;
      return;
    }
  }

	fQAV0sCounterLambda->Fill(iCounterIndex); // proton pid
  iCounterIndex++;

  // cross-contamination

	fQAV0sCounterLambda->Fill(iCounterIndex); // selected
  iCounterIndex++;

  return;
}              
//_____________________________________________________________________________
void AliAnalysisTaskFlowPID::EventQA(const AliAODEvent* event)
{
  // event QA procedure
	const AliAODVertex* aodVtx = event->GetPrimaryVertex();
	const Double_t dVtxZ = aodVtx->GetZ();
	//const Double_t dNumContrinutors = aodVtx->GetNContributors();

	fQAPVz->Fill(dVtxZ);


	// tracks QA procedure
	const Int_t iNumAODTracks = event->GetNumberOfTracks();
	fQANumTracks->Fill(iNumAODTracks);


	const AliAODTrack* track = NULL;
	for(Int_t i = 0; i < iNumAODTracks; i++)
	{
		track = static_cast<AliAODTrack*>(event->GetTrack(i));
		if(!track) continue;

		fQATrackPt->Fill(track->Pt());
		fQATrackEta->Fill(track->Eta());
		fQATrackPhi->Fill(track->Phi());
		fQATrackFilterMap->Fill(track->GetFilterMap());
	}

	return; 
}
//_____________________________________________________________________________
void AliAnalysisTaskFlowPID::V0sQA(const AliAODv0* v0, const Short_t iQAindex)
{
	const Double_t dMassPDGK0s = TDatabasePDG::Instance()->GetParticle(kK0Short)->Mass();
	const Double_t dMassPDGLambda = TDatabasePDG::Instance()->GetParticle(kLambda0)->Mass();
	AliAODVertex* primVtx = fAOD->GetPrimaryVertex();
  
	Double_t dPrimVtxCoor[3] = {0};
	primVtx->GetXYZ(dPrimVtxCoor);

	AliAODTrack* trackDaughter[2] = {0x0, 0x0};
	AliAODVertex* prodVtxDaughter[2] = {0x0, 0x0};
	Double_t dSecVtxCoor[3] = {0};
	Double_t dDecayRadius = 0;
	Double_t dDecayCoor[3] = {0};
	Double_t dPropLife = 0;

	// universal cuts
	
	for(Int_t i(0); i < 2; i++) // daughters loop
	{
		trackDaughter[i] = (AliAODTrack*) v0->GetDaughter(i);
		if(!trackDaughter[i])
			continue;

		fQAV0sTPCRefit[iQAindex]->Fill(trackDaughter[i]->IsOn(AliAODTrack::kTPCrefit));	
    fQAV0sDaughterPt[iQAindex]->Fill(trackDaughter[i]->Pt()); 
		fQAV0sDaughterPhi[iQAindex]->Fill(trackDaughter[i]->Phi());	
		fQAV0sDaughterEta[iQAindex]->Fill(trackDaughter[i]->Eta());	
		
		// kinks
		prodVtxDaughter[i] = (AliAODVertex*) trackDaughter[i]->GetProdVertex();
		fQAV0sKinks[iQAindex]->Fill( (prodVtxDaughter[i]->GetType() == AliAODVertex::kKink) );	
	}
	/*
	if(iQAindex == 0 && (prodVtxDaughter[0]->GetType() == AliAODVertex::kKink) == 1)
		printf("TPCRefit %d / Reco: %d / Kinks: %d \n",trackDaughter[0]->IsOn(AliAODTrack::kTPCrefit),v0->GetOnFlyStatus(), (prodVtxDaughter[0]->GetType() == AliAODVertex::kKink));
	*/
	fQAV0sRecoMethod[iQAindex]->Fill(v0->GetOnFlyStatus());	
  fQAV0sMotherPt[iQAindex]->Fill(v0->Pt()); 
	fQAV0sMotherPhi[iQAindex]->Fill(v0->Phi());	
	fQAV0sMotherEta[iQAindex]->Fill(v0->Eta());	
	fQAV0sDCADaughters[iQAindex]->Fill(TMath::Abs(v0->DcaV0Daughters()));			
	fQAV0sDCAtoPV[iQAindex]->Fill(v0->DcaPosToPrimVertex());	
	fQAV0sDCAtoPV[iQAindex]->Fill(v0->DcaNegToPrimVertex());

	//Decay radius
	v0->GetSecondaryVtx(dSecVtxCoor);  
	dDecayRadius = TMath::Sqrt(dSecVtxCoor[0]*dSecVtxCoor[0] + dSecVtxCoor[1]*dSecVtxCoor[1]);
	fQAV0sDecayRadius[iQAindex]->Fill(dDecayRadius);	
	

	for(Int_t i(0); i < 2; i++)
  {
    dDecayCoor[i] = dSecVtxCoor[i] - dPrimVtxCoor[i];
  }

	// Particle dependent cuts (K0s/(A)Lambda)
	if(fV0candK0s)
	{
		fQAV0sMotherRapK0s[iQAindex]->Fill(v0->RapK0Short());
		fQAV0sInvMassK0s[iQAindex]->Fill(v0->MassK0Short());
    fQAV0sCPAK0s[iQAindex]->Fill(v0->CosPointingAngle(primVtx));	
		dPropLife = ( (dMassPDGK0s / v0->Pt()) * TMath::Sqrt(dDecayCoor[0]*dDecayCoor[0] + dDecayCoor[1]*dDecayCoor[1]) );
		fQAV0sNumTauK0s[iQAindex]->Fill(dPropLife);	
		fQAV0sArmenterosK0s[iQAindex]->Fill(v0->AlphaV0(),v0->PtArmV0());
	}

	if(fV0candLambda || fV0candALambda)
	{
    Double_t dMassLambda = 0;
    if(fV0candLambda)
      dMassLambda = v0->MassLambda();
    if(fV0candALambda)
      dMassLambda = v0->MassAntiLambda();

		fQAV0sMotherRapLambda[iQAindex]->Fill(v0->RapLambda());
    fQAV0sInvMassLambda[iQAindex]->Fill(dMassLambda);
		fQAV0sCPALambda[iQAindex]->Fill(v0->CosPointingAngle(primVtx));	
		dPropLife = ( (dMassPDGLambda / v0->Pt()) * TMath::Sqrt(dDecayCoor[0]*dDecayCoor[0] + dDecayCoor[1]*dDecayCoor[1]) );
		fQAV0sNumTauLambda[iQAindex]->Fill(dPropLife);	
		fQAV0sArmenterosLambda[iQAindex]->Fill(v0->AlphaV0(),v0->PtArmV0());

		// PID number of sigmas proton
		if(fPIDResponse)
		{
			fQAV0sNumSigmaProtonLambda[iQAindex]->Fill(TMath::Abs(fPIDResponse->NumberOfSigmasTPC(trackDaughter[0], AliPID::kProton)));
			fQAV0sNumSigmaProtonLambda[iQAindex]->Fill(TMath::Abs(fPIDResponse->NumberOfSigmasTPC(trackDaughter[1], AliPID::kProton)));
		}
	}
}
//_____________________________________________________________________________
void AliAnalysisTaskFlowPID::EstimateCentrality(AliVEvent* ev)
{
  Short_t centrCode = -1;
  Float_t lPercentile = -100;
  Float_t V0M_Cent = -100, SPD_Cent = -100;
  
  if (fAODAnalysis)
  {
    AliAODEvent* aod = (AliAODEvent*) ev;
    AliMultSelection* MultSelection = 0;
    MultSelection = (AliMultSelection*) aod->FindListObject("MultSelection");
    
    if(!MultSelection)
    {
      lPercentile = -100;
    }
    else
    {
      if(fCentFlag == 0)
        lPercentile = MultSelection->GetMultiplicityPercentile("V0M");
      
      if(fCentFlag == 1)
        lPercentile = MultSelection->GetMultiplicityPercentile("CL0");
      
      if(fCentFlag == 2)
        lPercentile = MultSelection->GetMultiplicityPercentile("CL1");
      
      V0M_Cent = MultSelection->GetMultiplicityPercentile("V0M");
      SPD_Cent = MultSelection->GetMultiplicityPercentile("CL1");   
    }
  }

  fCentSPDvsV0M->Fill(V0M_Cent, SPD_Cent);
  
  for(Int_t i(0); i < fNumCentBins; i++)
  {
    if( (lPercentile > fCentBinEdges[i]) && (lPercentile <= fCentBinEdges[i+1]) )
      centrCode = i;
  }
  
  fCentPercentile = lPercentile;
  fCentBinIndex = centrCode;

  if(fLHC10h)
  {
    if( !( (fCentPercentile <= 80) && (fCentPercentile > 0) ) || !(TMath::Abs(V0M_Cent - SPD_Cent) < 5) )
    {
      fCentPercentile = -100.;
      fCentBinIndex = -1;
      return;      
    }

    if( (fCentBinIndex == 0) && !(TMath::Abs(V0M_Cent - SPD_Cent) < 1) ) // 10h check for 0-5% centrality
    {
      fCentPercentile = -100.;
      fCentBinIndex = -1;
      return;
    }

    if( (fCentBinIndex == 1) && !(TMath::Abs(V0M_Cent - SPD_Cent) < 1) ) // 10h check for 5-10% centrality
    {
      fCentPercentile = -100.;
      fCentBinIndex = -1;
      return;
    }
  }
  
  return;

  /*
  if (fLHC10h) {
      if (lPercentile <= 80 && lPercentile > 0 && TMath::Abs(V0M_Cent - SPD_Cent) < 5)
      {  
        if ((lPercentile > 0) && (lPercentile <= 5.0) && (TMath::Abs(V0M_Cent - SPD_Cent) < 1))
          centrCode = 0;
        else if ((lPercentile > 5.0) && (lPercentile <= 10.0) && (TMath::Abs(V0M_Cent - SPD_Cent) < 1))
          centrCode = 1;
        else if ((lPercentile > 10.0) && (lPercentile <= 20.0))
          centrCode = 2;
        else if ((lPercentile > 20.0) && (lPercentile <= 30.0))
          centrCode = 3;
        else if ((lPercentile > 30.0) && (lPercentile <= 40.0))
          centrCode = 4;
        else if ((lPercentile > 40.0) && (lPercentile <= 50.0))
          centrCode = 5;
        else if ((lPercentile > 50.0) && (lPercentile <= 60.0))
          centrCode = 6;
        else if ((lPercentile > 60.0) && (lPercentile <= 70.0))
          centrCode = 7;
        else if ((lPercentile > 70.0) && (lPercentile <= 80.0))
          centrCode = 8;
        else if ((lPercentile > 80.0) && (lPercentile <= 90.0))
          centrCode = 9;
    }   
  }
  return centrCode;
  */
}
//_____________________________________________________________________________
Bool_t AliAnalysisTaskFlowPID::plpMV(const AliVEvent *event)
{
        // check for multi-vertexer pile-up
        const AliAODEvent *aod = (const AliAODEvent*)event;
        const AliESDEvent *esd = (const AliESDEvent*)event;
        //
        const int    kMinPlpContrib = 5;
        const double kMaxPlpChi2 = 5.0;
        const double kMinWDist = 15;
        //
        if (!aod && !esd) {
            printf("Event is neither of AOD nor ESD\n");
            exit(1);
        }
        //
        const AliVVertex* vtPrm = 0;
        const AliVVertex* vtPlp = 0;
        int nPlp = 0;
        //
        if (aod) {
            if ( !(nPlp=aod->GetNumberOfPileupVerticesTracks()) ) return kFALSE;
            vtPrm = aod->GetPrimaryVertex();
            if (vtPrm == aod->GetPrimaryVertexSPD()) return kTRUE; // there are pile-up vertices but no primary
        }
        else {
            if ( !(nPlp=esd->GetNumberOfPileupVerticesTracks())) return kFALSE;
            vtPrm = esd->GetPrimaryVertexTracks();
            if (((AliESDVertex*)vtPrm)->GetStatus()!=1) return kTRUE; // there are pile-up vertices but no primary
        }
        
        //int bcPrim = vtPrm->GetBC();
        //
        for (int ipl=0;ipl<nPlp;ipl++) {
            vtPlp = aod ? (const AliVVertex*)aod->GetPileupVertexTracks(ipl) : (const AliVVertex*)esd->GetPileupVertexTracks(ipl);
            //
            if (vtPlp->GetNContributors() < kMinPlpContrib) continue;
            if (vtPlp->GetChi2perNDF() > kMaxPlpChi2) continue;
            //  int bcPlp = vtPlp->GetBC();
            //  if (bcPlp!=AliVTrack::kTOFBCNA && TMath::Abs(bcPlp-bcPrim)>2) return kTRUE; // pile-up from other BC
            //
            double wDst = GetWDist(vtPrm,vtPlp);
            if (wDst<kMinWDist) continue;
            //
            return kTRUE; // pile-up: well separated vertices
        }
        //
        return kFALSE;
        //
}
//_____________________________________________________________________________
Double_t AliAnalysisTaskFlowPID::GetWDist(const AliVVertex* v0, const AliVVertex* v1)    {
        
        // calculate sqrt of weighted distance to other vertex
        if (!v0 || !v1) {
            printf("One of vertices is not valid\n");
            return 0;
        }
        static TMatrixDSym vVb(3);
        double dist = -1;
        double dx = v0->GetX()-v1->GetX();
        double dy = v0->GetY()-v1->GetY();
        double dz = v0->GetZ()-v1->GetZ();
        double cov0[6],cov1[6];
        v0->GetCovarianceMatrix(cov0);
        v1->GetCovarianceMatrix(cov1);
        vVb(0,0) = cov0[0]+cov1[0];
        vVb(1,1) = cov0[2]+cov1[2];
        vVb(2,2) = cov0[5]+cov1[5];
        vVb(1,0) = vVb(0,1) = cov0[1]+cov1[1];
        vVb(0,2) = vVb(1,2) = vVb(2,0) = vVb(2,1) = 0.;
        vVb.InvertFast();
        if (!vVb.IsValid()) {printf("Singular Matrix\n"); return dist;}
        dist = vVb(0,0)*dx*dx + vVb(1,1)*dy*dy + vVb(2,2)*dz*dz
        +    2*vVb(0,1)*dx*dy + 2*vVb(0,2)*dx*dz + 2*vVb(1,2)*dy*dz;
        return dist>0 ? TMath::Sqrt(dist) : -1;
        
}
//_____________________________________________________________________________
Short_t AliAnalysisTaskFlowPID::GetPtBinIndex(const Double_t dPt)
{
  for(Int_t i(0); i < fNumPtBins; i++)
  {
    if( (dPt >= fPtBinEdges[i]) && (dPt < fPtBinEdges[i+1]) )
      return i;
  }

  return -1;
}
//_____________________________________________________________________________
Short_t AliAnalysisTaskFlowPID::GetMinvFlowBinIndexK0s(const Double_t dMass)
{
  for(Int_t i(0); i < fNumMinvFlowBinsK0s; i++)
  {
    if( (dMass >= fMinvFlowBinEdgesK0s[i]) && (dMass < fMinvFlowBinEdgesK0s[i+1]) )
      return i;
  }

  return -1;
}
//_____________________________________________________________________________
Short_t AliAnalysisTaskFlowPID::GetMinvFlowBinIndexLambda(const Double_t dMass)
{
  for(Int_t i(0); i < fNumMinvFlowBinsLambda; i++)
  {
    if( (dMass >= fMinvFlowBinEdgesLambda[i]) && (dMass < fMinvFlowBinEdgesLambda[i+1]) )
      return i;
  }

  return -1;
}<|MERGE_RESOLUTION|>--- conflicted
+++ resolved
@@ -117,20 +117,11 @@
   fCutV0MinDecayRadius(0.),
   fCutV0MaxDecayRadius(0.),
   fCutV0DaughterPtMin(0.),
-<<<<<<< HEAD
-  fCutV0DaughterEtaMax(0.8),
-  fCutV0MotherEtaMax(0.8),
-  fCutV0MotherRapMax(0.0),
-  fCutV0NumTauK0sMax(3.),
-  fCutV0NumTauLambdaMax(3.),
-  fCutV0K0sArmenterosAlphaMin(0.),
-=======
   fCutV0DaughterEtaMax(0.),
   fCutV0MotherEtaMax(0.),
   fCutV0MotherRapMax(0.),
   fCutV0NumTauK0sMax(0.),
   fCutV0NumTauLambdaMax(0.),
->>>>>>> ebce6a3c
   fCutV0ProtonNumSigmaMax(0),
 
   fEventCounter(0),
@@ -230,20 +221,11 @@
   fCutV0MinDecayRadius(0.),
   fCutV0MaxDecayRadius(0.),
   fCutV0DaughterPtMin(0.),
-<<<<<<< HEAD
-  fCutV0DaughterEtaMax(0.8),
-  fCutV0MotherEtaMax(0.8),
-  fCutV0MotherRapMax(0.0),
-  fCutV0NumTauK0sMax(3.),
-  fCutV0NumTauLambdaMax(3.),
-  fCutV0K0sArmenterosAlphaMin(0.),
-=======
   fCutV0DaughterEtaMax(0.),
   fCutV0MotherEtaMax(0.),
   fCutV0MotherRapMax(0.),
   fCutV0NumTauK0sMax(0.),
   fCutV0NumTauLambdaMax(0.),
->>>>>>> ebce6a3c
   fCutV0ProtonNumSigmaMax(0),
 
   fOutList(0),
@@ -1413,11 +1395,7 @@
   fQAV0sCounter->Fill(iCounterIndex); // reconstruction method
   iCounterIndex++;
 
-<<<<<<< HEAD
-  if(fCutV0MotherEtaMax > 0. && ( TMath::Abs(v0->Eta()) > fCutV0MotherEtaMax ) )
-=======
   if( fCutV0DaughterEtaMax > 0. && ( (TMath::Abs(trackDaughterNeg->Eta()) > fCutV0DaughterEtaMax) || (TMath::Abs(trackDaughterPos->Eta()) > fCutV0DaughterEtaMax) ) )
->>>>>>> ebce6a3c
   {
     return kFALSE;
   }
